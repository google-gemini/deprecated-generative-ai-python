--- conflicted
+++ resolved
@@ -42,11 +42,7 @@
     release_status = "Development Status :: 5 - Production/Stable"
 
 dependencies = [
-<<<<<<< HEAD
-    "google-ai-generativelanguage@https://storage.googleapis.com/generativeai-downloads/preview/ai-generativelanguage-v1beta-py.tar.gz",
-=======
     "google-ai-generativelanguage==0.6.10",
->>>>>>> 8f7f5cb4
     "google-api-core",
     "google-api-python-client",
     "google-auth>=2.15.0",  # 2.15 adds API key auth support
