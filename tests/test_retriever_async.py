# -*- coding: utf-8 -*-
# Copyright 2023 Google LLC
#
# Licensed under the Apache License, Version 2.0 (the "License");
# you may not use this file except in compliance with the License.
# You may obtain a copy of the License at
#
#     http://www.apache.org/licenses/LICENSE-2.0
#
# Unless required by applicable law or agreed to in writing, software
# distributed under the License is distributed on an "AS IS" BASIS,
# WITHOUT WARRANTIES OR CONDITIONS OF ANY KIND, either express or implied.
# See the License for the specific language governing permissions and
# limitations under the License.
import collections
import copy
import math
import unittest
import unittest.mock as mock

import google.ai.generativelanguage as glm

from google.generativeai import retriever
from google.generativeai import client as client_lib
from google.generativeai.types import retriever_types as retriever_service
from absl.testing import absltest
from absl.testing import parameterized


class AsyncTests(parameterized.TestCase, unittest.IsolatedAsyncioTestCase):
    def setUp(self):
        self.client = unittest.mock.AsyncMock()

        client_lib._client_manager.clients["retriever_async"] = self.client

        def add_client_method(f):
            name = f.__name__
            setattr(self.client, name, f)
            return f

        self.observed_requests = []
        self.responses = collections.defaultdict(list)

        @add_client_method
        async def create_corpus(
            request: glm.CreateCorpusRequest,
        ) -> glm.Corpus:
            self.observed_requests.append(request)
            return glm.Corpus(
                name="corpora/demo_corpus",
                display_name="demo_corpus",
                create_time="2000-01-01T01:01:01.123456Z",
                update_time="2000-01-01T01:01:01.123456Z",
            )

        @add_client_method
        async def get_corpus(
            request: glm.GetCorpusRequest,
        ) -> glm.Corpus:
            self.observed_requests.append(request)
            return glm.Corpus(
                name="corpora/demo_corpus",
                display_name="demo_corpus",
                create_time="2000-01-01T01:01:01.123456Z",
                update_time="2000-01-01T01:01:01.123456Z",
            )

        @add_client_method
        async def update_corpus(request: glm.UpdateCorpusRequest) -> glm.Corpus:
            self.observed_requests.append(request)
            return glm.Corpus(
                name="corpora/demo_corpus",
                display_name="demo_corpus_1",
                create_time="2000-01-01T01:01:01.123456Z",
                update_time="2000-01-01T01:01:01.123456Z",
            )

        @add_client_method
        async def list_corpora(request: glm.ListCorporaRequest) -> glm.ListCorporaResponse:
            self.observed_requests.append(request)
<<<<<<< HEAD
            return [
                glm.Corpus(
                    name="corpora/demo_corpus_1",
                    display_name="demo_corpus_1",
                    create_time="2000-01-01T01:01:01.123456Z",
                    update_time="2000-01-01T01:01:01.123456Z",
                ),
                glm.Corpus(
                    name="corpora/demo_corpus_2",
                    display_name="demo_corpus_2",
                    create_time="2000-01-01T01:01:01.123456Z",
                    update_time="2000-01-01T01:01:01.123456Z",
                ),
            ]
=======

            async def results():
                yield glm.Corpus(name="corpora/demo_corpus_1", display_name="demo_corpus_1")
                yield glm.Corpus(name="corpora/demo_corpus_2", display_name="demo_corpus_2")

            return results()
>>>>>>> 00ab7fab

        @add_client_method
        async def query_corpus(
            request: glm.QueryCorpusRequest,
        ) -> glm.QueryCorpusResponse:
            self.observed_requests.append(request)
            return glm.QueryCorpusResponse(
                relevant_chunks=[
                    glm.RelevantChunk(
                        chunk_relevance_score=0.08,
                        chunk=glm.Chunk(
                            name="corpora/demo_corpus/documents/demo_doc/chunks/demo_chunk",
                            data={"string_value": "This is a demo chunk."},
                            create_time="2000-01-01T01:01:01.123456Z",
                            update_time="2000-01-01T01:01:01.123456Z",
                        ),
                    )
                ]
            )

        @add_client_method
        async def delete_corpus(request: glm.DeleteCorpusRequest) -> None:
            self.observed_requests.append(request)

        @add_client_method
        async def create_document(
            request: glm.CreateDocumentRequest,
        ) -> retriever_service.Document:
            self.observed_requests.append(request)
            return glm.Document(
                name="corpora/demo_corpus/documents/demo_doc",
                display_name="demo_doc",
                create_time="2000-01-01T01:01:01.123456Z",
                update_time="2000-01-01T01:01:01.123456Z",
            )

        @add_client_method
        async def get_document(
            request: glm.GetDocumentRequest,
        ) -> retriever_service.Document:
            self.observed_requests.append(request)
            return glm.Document(
                name="corpora/demo_corpus/documents/demo_doc",
                display_name="demo_doc",
                create_time="2000-01-01T01:01:01.123456Z",
                update_time="2000-01-01T01:01:01.123456Z",
            )

        @add_client_method
        async def update_document(
            request: glm.UpdateDocumentRequest,
        ) -> glm.Document:
            self.observed_requests.append(request)
            return glm.Document(
                name="corpora/demo_corpus/documents/demo_doc",
                display_name="demo_doc_1",
                create_time="2000-01-01T01:01:01.123456Z",
                update_time="2000-01-01T01:01:01.123456Z",
            )

        @add_client_method
        async def list_documents(
            request: glm.ListDocumentsRequest,
        ) -> glm.ListDocumentsResponse:
            self.observed_requests.append(request)
<<<<<<< HEAD
            return [
                glm.Document(
                    name="corpora/demo_corpus/documents/demo_doc_1",
                    display_name="demo_doc_1",
                    create_time="2000-01-01T01:01:01.123456Z",
                    update_time="2000-01-01T01:01:01.123456Z",
                ),
                glm.Document(
                    name="corpora/demo_corpus/documents/demo_doc_2",
                    display_name="demo_doc_2",
                    create_time="2000-01-01T01:01:01.123456Z",
                    update_time="2000-01-01T01:01:01.123456Z",
                ),
            ]
=======

            async def results():
                yield glm.Document(
                    name="corpora/demo_corpus/documents/demo_doc_1", display_name="demo_doc_1"
                )
                yield glm.Document(
                    name="corpora/demo_corpus/documents/demo_doc_2", display_name="demo_doc_2"
                )

            return results()
>>>>>>> 00ab7fab

        @add_client_method
        async def delete_document(
            request: glm.DeleteDocumentRequest,
        ) -> None:
            self.observed_requests.append(request)

        @add_client_method
        async def query_document(
            request: glm.QueryDocumentRequest,
        ) -> glm.QueryDocumentResponse:
            self.observed_requests.append(request)
            return glm.QueryCorpusResponse(
                relevant_chunks=[
                    glm.RelevantChunk(
                        chunk_relevance_score=0.08,
                        chunk=glm.Chunk(
                            name="corpora/demo_corpus/documents/demo_doc/chunks/demo_chunk",
                            data={"string_value": "This is a demo chunk."},
                            create_time="2000-01-01T01:01:01.123456Z",
                            update_time="2000-01-01T01:01:01.123456Z",
                        ),
                    )
                ]
            )

        @add_client_method
        async def create_chunk(
            request: glm.CreateChunkRequest,
        ) -> retriever_service.Chunk:
            self.observed_requests.append(request)
            return glm.Chunk(
                name="corpora/demo_corpus/documents/demo_doc/chunks/demo_chunk",
                data={"string_value": "This is a demo chunk."},
                create_time="2000-01-01T01:01:01.123456Z",
                update_time="2000-01-01T01:01:01.123456Z",
            )

        @add_client_method
        async def batch_create_chunks(
            request: glm.BatchCreateChunksRequest,
        ) -> glm.BatchCreateChunksResponse:
            self.observed_requests.append(request)
            return glm.BatchCreateChunksResponse(
                chunks=[
                    glm.Chunk(
                        name="corpora/demo_corpus/documents/demo_doc/chunks/dc",
                        data={"string_value": "This is a demo chunk."},
                        create_time="2000-01-01T01:01:01.123456Z",
                        update_time="2000-01-01T01:01:01.123456Z",
                    ),
                    glm.Chunk(
                        name="corpora/demo_corpus/documents/demo_doc/chunks/dc1",
                        data={"string_value": "This is another demo chunk."},
                        create_time="2000-01-01T01:01:01.123456Z",
                        update_time="2000-01-01T01:01:01.123456Z",
                    ),
                ]
            )

        @add_client_method
        async def get_chunk(
            request: glm.GetChunkRequest,
        ) -> retriever_service.Chunk:
            self.observed_requests.append(request)
            return glm.Chunk(
                name="corpora/demo_corpus/documents/demo_doc/chunks/demo_chunk",
                data={"string_value": "This is a demo chunk."},
                create_time="2000-01-01T01:01:01.123456Z",
                update_time="2000-01-01T01:01:01.123456Z",
            )

        @add_client_method
        async def list_chunks(
            request: glm.ListChunksRequest,
        ) -> glm.ListChunksResponse:
            self.observed_requests.append(request)

            async def results():
                yield glm.Chunk(
                    name="corpora/demo_corpus/documents/demo_doc/chunks/demo_chunk",
                    data={"string_value": "This is a demo chunk."},
<<<<<<< HEAD
                    create_time="2000-01-01T01:01:01.123456Z",
                    update_time="2000-01-01T01:01:01.123456Z",
                ),
                glm.Chunk(
                    name="corpora/demo_corpus/documents/demo_doc/chunks/demo_chunk_1",
                    data={"string_value": "This is another demo chunk."},
                    create_time="2000-01-01T01:01:01.123456Z",
                    update_time="2000-01-01T01:01:01.123456Z",
                ),
            ]
=======
                )
                yield glm.Chunk(
                    name="corpora/demo_corpus/documents/demo_doc/chunks/demo_chunk_1",
                    data={"string_value": "This is another demo chunk."},
                )

            return results()
>>>>>>> 00ab7fab

        @add_client_method
        async def update_chunk(request: glm.UpdateChunkRequest) -> glm.Chunk:
            self.observed_requests.append(request)
            return glm.Chunk(
                name="corpora/demo_corpus/documents/demo_doc/chunks/demo_chunk",
                data={"string_value": "This is an updated demo chunk."},
                create_time="2000-01-01T01:01:01.123456Z",
                update_time="2000-01-01T01:01:01.123456Z",
            )

        @add_client_method
        async def batch_update_chunks(
            request: glm.BatchUpdateChunksRequest,
        ) -> glm.BatchUpdateChunksResponse:
            self.observed_requests.append(request)
            return glm.BatchUpdateChunksResponse(
                chunks=[
                    glm.Chunk(
                        name="corpora/demo_corpus/documents/demo_doc/chunks/demo_chunk",
                        data={"string_value": "This is an updated chunk."},
                        create_time="2000-01-01T01:01:01.123456Z",
                        update_time="2000-01-01T01:01:01.123456Z",
                    ),
                    glm.Chunk(
                        name="corpora/demo_corpus/documents/demo_doc/chunks/demo_chunk_1",
                        data={"string_value": "This is another updated chunk."},
                        create_time="2000-01-01T01:01:01.123456Z",
                        update_time="2000-01-01T01:01:01.123456Z",
                    ),
                ]
            )

        @add_client_method
        async def delete_chunk(
            request: glm.DeleteChunkRequest,
        ) -> None:
            self.observed_requests.append(request)

        @add_client_method
        async def batch_delete_chunks(
            request: glm.BatchDeleteChunksRequest,
        ) -> None:
            self.observed_requests.append(request)

    async def test_create_corpus(self, display_name="demo_corpus"):
        x = await retriever.create_corpus_async(display_name=display_name)
        self.assertIsInstance(x, retriever_service.Corpus)
        self.assertEqual("demo_corpus", x.display_name)
        self.assertEqual("corpora/demo_corpus", x.name)

    @parameterized.named_parameters(
        [
            dict(testcase_name="match_corpora_regex", name="corpora/demo_corpus"),
            dict(testcase_name="no_corpora", name="demo_corpus"),
            dict(testcase_name="with_punctuation", name="corpora/demo_corpus*(*)"),
            dict(testcase_name="dash_at_start", name="-demo_corpus"),
        ]
    )
    async def test_create_corpus_names(self, name):
        x = await retriever.create_corpus_async(name=name)
        self.assertEqual("demo_corpus", x.display_name)
        self.assertEqual("corpora/demo_corpus", x.name)

    async def test_get_corpus(self, display_name="demo_corpus"):
        x = await retriever.create_corpus_async(display_name=display_name)
        c = await retriever.get_corpus_async(name=x.name)
        self.assertEqual("demo_corpus", c.display_name)

    async def test_update_corpus(self):
        demo_corpus = await retriever.create_corpus_async(display_name="demo_corpus")
        update_request = await demo_corpus.update_async(updates={"display_name": "demo_corpus_1"})
        self.assertEqual("demo_corpus_1", demo_corpus.display_name)

    async def test_list_corpora(self):
        result = []
        async for x in retriever.list_corpora_async(page_size=1):
            result.append(x)
        self.assertIsInstance(result, list)
        self.assertEqual(len(result), 2)

    async def test_query_corpus(self):
        demo_corpus = await retriever.create_corpus_async(display_name="demo_corpus")
        demo_document = await demo_corpus.create_document_async(display_name="demo_doc")
        demo_chunk = await demo_document.create_chunk_async(
            name="corpora/demo_corpus/documents/demo_doc/chunks/demo_chunk",
            data="This is a demo chunk.",
        )
        q = await demo_corpus.query_async(query="What kind of chunk is this?")
        self.assertIsInstance(q, dict)
        self.assertEqual(
            q,
            {
                "relevant_chunks": [
                    {
                        "chunk_relevance_score": 0.08,
                        "chunk": {
                            "name": "corpora/demo_corpus/documents/demo_doc/chunks/demo_chunk",
                            "data": {"string_value": "This is a demo chunk."},
                            "custom_metadata": [],
                            "state": 0,
                            "create_time": "2000-01-01T01:01:01.123456Z",
                            "update_time": "2000-01-01T01:01:01.123456Z",
                        },
                    }
                ]
            },
        )

    async def test_delete_corpus(self):
        demo_corpus = await retriever.create_corpus_async(display_name="demo_corpus")
        demo_document = await demo_corpus.create_document_async(display_name="demo_doc")
        delete_request = await retriever.delete_corpus_async(name="corpora/demo_corpus", force=True)
        self.assertIsInstance(self.observed_requests[-1], glm.DeleteCorpusRequest)

    async def test_create_document(self, display_name="demo_doc"):
        demo_corpus = await retriever.create_corpus_async(display_name="demo_corpus")
        x = await demo_corpus.create_document_async(display_name=display_name)
        self.assertIsInstance(x, retriever_service.Document)
        self.assertEqual("demo_doc", x.display_name)

    @parameterized.named_parameters(
        [
            dict(
                testcase_name="match_document_regex", name="corpora/demo_corpus/documents/demo_doc"
            ),
            dict(testcase_name="no_document", name="corpora/demo_corpus/demo_document"),
            dict(
                testcase_name="with_punctuation", name="corpora/demo_corpus*(*)/documents/demo_doc"
            ),
            dict(testcase_name="dash_at_start", name="-demo_doc"),
        ]
    )
    async def test_create_document_name(self, name):
        demo_corpus = await retriever.create_corpus_async(display_name="demo_corpus")
        x = await demo_corpus.create_document_async(name=name)
        self.assertEqual("corpora/demo_corpus/documents/demo_doc", x.name)
        self.assertEqual("demo_doc", x.display_name)

    async def test_get_document(self, display_name="demo_doc"):
        demo_corpus = await retriever.create_corpus_async(display_name="demo_corpus")
        x = await demo_corpus.create_document_async(display_name=display_name)
        d = await demo_corpus.get_document_async(name=x.name)
        self.assertEqual("demo_doc", d.display_name)

    async def test_update_document(self):
        demo_corpus = await retriever.create_corpus_async(display_name="demo_corpus")
        demo_document = await demo_corpus.create_document_async(display_name="demo_doc")
        update_request = await demo_document.update_async(updates={"display_name": "demo_doc_1"})
        self.assertEqual("demo_doc_1", demo_document.display_name)

    async def test_delete_document(self):
        demo_corpus = await retriever.create_corpus_async(display_name="demo_corpus")
        demo_document = await demo_corpus.create_document_async(display_name="demo_doc")
        demo_doc2 = await demo_corpus.create_document_async(display_name="demo_doc_2")
        delete_request = await demo_corpus.delete_document_async(
            name="corpora/demo_corpus/documents/demo_doc"
        )
        self.assertIsInstance(self.observed_requests[-1], glm.DeleteDocumentRequest)

    async def test_list_documents(self):
        demo_corpus = await retriever.create_corpus_async(display_name="demo_corpus")
        demo_document = await demo_corpus.create_document_async(display_name="demo_doc")
        demo_doc2 = await demo_corpus.create_document_async(display_name="demo_doc_2")
        self.assertLen(list(demo_corpus.list_documents()), 2)

    async def test_query_document(self):
        demo_corpus = await retriever.create_corpus_async(display_name="demo_corpus")
        demo_document = await demo_corpus.create_document_async(display_name="demo_doc")
        demo_chunk = await demo_document.create_chunk_async(
            name="corpora/demo_corpus/documents/demo_doc/chunks/demo_chunk",
            data="This is a demo chunk.",
        )
        q = await demo_document.query_async(query="What kind of chunk is this?")
        self.assertIsInstance(q, dict)
        self.assertEqual(
            q,
            {
                "relevant_chunks": [
                    {
                        "chunk_relevance_score": 0.08,
                        "chunk": {
                            "name": "corpora/demo_corpus/documents/demo_doc/chunks/demo_chunk",
                            "data": {"string_value": "This is a demo chunk."},
                            "custom_metadata": [],
                            "state": 0,
                            "create_time": "2000-01-01T01:01:01.123456Z",
                            "update_time": "2000-01-01T01:01:01.123456Z",
                        },
                    }
                ]
            },
        )

    async def test_create_chunk(self):
        demo_corpus = await retriever.create_corpus_async(display_name="demo_corpus")
        demo_document = await demo_corpus.create_document_async(display_name="demo_doc")
        x = await demo_document.create_chunk_async(
            name="corpora/demo_corpus/documents/demo_doc/chunks/demo_chunk",
            data="This is a demo chunk.",
        )
        self.assertIsInstance(x, retriever_service.Chunk)
        self.assertEqual("corpora/demo_corpus/documents/demo_doc/chunks/demo_chunk", x.name)
        self.assertEqual(retriever_service.ChunkData("This is a demo chunk."), x.data)

    @parameterized.named_parameters(
        [
            dict(
                testcase_name="match_chunk_regex",
                name="corpora/demo_corpus/documents/demo_doc/chunks/demo_chunk",
            ),
            dict(testcase_name="no_chunk", name="corpora/demo_corpus/demo_document/demo_chunk"),
            dict(
                testcase_name="with_punctuation",
                name="corpora/demo_corpus*(*)/documents/demo_doc/chunks*****/demo_chunk",
            ),
            dict(testcase_name="dash_at_start", name="-demo_chunk"),
        ]
    )
    async def test_create_chunk_name(self, name):
        demo_corpus = await retriever.create_corpus_async(display_name="demo_corpus")
        demo_document = await demo_corpus.create_document_async(display_name="demo_doc")
        x = await demo_document.create_chunk_async(
            name=name,
            data="This is a demo chunk.",
        )
        self.assertEqual("corpora/demo_corpus/documents/demo_doc/chunks/demo_chunk", x.name)

    @parameterized.named_parameters(
        [
            dict(
                testcase_name="dictionaries",
                chunks=[
                    {
                        "name": "corpora/demo_corpus/documents/demo_doc/chunks/dc",
                        "data": "This is a demo chunk.",
                    },
                    {
                        "name": "corpora/demo_corpus/documents/demo_doc/chunks/dc1",
                        "data": "This is another demo chunk.",
                    },
                ],
            ),
            dict(
                testcase_name="tuples",
                chunks=[
                    (
                        "corpora/demo_corpus/documents/demo_doc/chunks/dc",
                        "This is a demo chunk.",
                    ),
                    (
                        "corpora/demo_corpus/documents/demo_doc/chunks/dc1",
                        "This is another demo chunk.",
                    ),
                ],
            ),
        ]
    )
    async def test_batch_create_chunks(self, chunks):
        demo_corpus = await retriever.create_corpus_async(display_name="demo_corpus")
        demo_document = await demo_corpus.create_document_async(display_name="demo_doc")
        chunks = await demo_document.batch_create_chunks_async(chunks=chunks)
        self.assertIsInstance(self.observed_requests[-1], glm.BatchCreateChunksRequest)
        self.assertEqual("This is a demo chunk.", chunks[0].data.string_value)
        self.assertEqual("This is another demo chunk.", chunks[1].data.string_value)

    async def test_get_chunk(self):
        demo_corpus = await retriever.create_corpus_async(display_name="demo_corpus")
        demo_document = await demo_corpus.create_document_async(display_name="demo_doc")
        x = await demo_document.create_chunk_async(
            name="corpora/demo_corpus/documents/demo_doc/chunks/demo_chunk",
            data="This is a demo chunk.",
        )
        ch = await demo_document.get_chunk_async(name=x.name)
        self.assertEqual(retriever_service.ChunkData("This is a demo chunk."), ch.data)

    async def test_list_chunks(self):
        demo_corpus = await retriever.create_corpus_async(display_name="demo_corpus")
        demo_document = await demo_corpus.create_document_async(display_name="demo_doc")
        x = await demo_document.create_chunk_async(
            name="corpora/demo_corpus/documents/demo_doc/chunks/demo_chunk",
            data="This is a demo chunk.",
        )
        y = await demo_document.create_chunk_async(
            name="corpora/demo_corpus/documents/demo_doc/chunks/demo_chunk_1",
            data="This is another demo chunk.",
        )
        chunks = []
        async for chunk in demo_document.list_chunks_async():
            chunks.append(chunk)
        self.assertIsInstance(self.observed_requests[-1], glm.ListChunksRequest)
        self.assertLen(chunks, 2)

    async def test_update_chunk(self):
        demo_corpus = await retriever.create_corpus_async(display_name="demo_corpus")
        demo_document = await demo_corpus.create_document_async(display_name="demo_doc")
        x = await demo_document.create_chunk_async(
            name="corpora/demo_corpus/documents/demo_doc/chunks/demo_chunk",
            data="This is a demo chunk.",
        )
        await x.update_async(updates={"data": {"string_value": "This is an updated demo chunk."}})
        self.assertEqual(
            retriever_service.ChunkData("This is an updated demo chunk."),
            x.data,
        )

    @parameterized.named_parameters(
        [
            dict(
                testcase_name="dictionary_of_updates",
                updates={
                    "corpora/demo_corpus/documents/demo_doc/chunks/demo_chunk": {
                        "data": {"string_value": "This is an updated chunk."}
                    },
                    "corpora/demo_corpus/documents/demo_doc/chunks/demo_chunk_1": {
                        "data": {"string_value": "This is another updated chunk."}
                    },
                },
            ),
            dict(
                testcase_name="list_of_tuples",
                updates=[
                    (
                        "corpora/demo_corpus/documents/demo_doc/chunks/demo_chunk",
                        {"data": {"string_value": "This is an updated chunk."}},
                    ),
                    (
                        "corpora/demo_corpus/documents/demo_doc/chunks/demo_chunk_1",
                        {"data": {"string_value": "This is another updated chunk."}},
                    ),
                ],
            ),
        ],
    )
    async def test_batch_update_chunks_data_structures(self, updates):
        demo_corpus = await retriever.create_corpus_async(display_name="demo_corpus")
        demo_document = await demo_corpus.create_document_async(display_name="demo_doc")
        x = await demo_document.create_chunk_async(
            name="corpora/demo_corpus/documents/demo_doc/chunks/demo_chunk",
            data="This is a demo chunk.",
        )
        y = await demo_document.create_chunk_async(
            name="corpora/demo_corpus/documents/demo_doc/chunks/demo_chunk_1",
            data="This is another demo chunk.",
        )
        update_request = await demo_document.batch_update_chunks_async(chunks=updates)
        self.assertIsInstance(self.observed_requests[-1], glm.BatchUpdateChunksRequest)
        self.assertEqual(
            "This is an updated chunk.", update_request["chunks"][0]["data"]["string_value"]
        )
        self.assertEqual(
            "This is another updated chunk.", update_request["chunks"][1]["data"]["string_value"]
        )

    async def test_delete_chunk(self):
        demo_corpus = await retriever.create_corpus_async(display_name="demo_corpus")
        demo_document = await demo_corpus.create_document_async(display_name="demo_doc")
        x = await demo_document.create_chunk_async(
            name="corpora/demo_corpus/documents/demo_doc/chunks/demo_chunk",
            data="This is a demo chunk.",
        )
        delete_request = await demo_document.delete_chunk_async(
            name="corpora/demo_corpus/documents/demo_doc/chunks/demo_chunk"
        )
        self.assertIsInstance(self.observed_requests[-1], glm.DeleteChunkRequest)

    async def test_batch_delete_chunks(self):
        demo_corpus = await retriever.create_corpus_async(display_name="demo_corpus")
        demo_document = await demo_corpus.create_document_async(display_name="demo_doc")
        x = await demo_document.create_chunk_async(
            name="corpora/demo_corpus/documents/demo_doc/chunks/demo_chunk",
            data="This is a demo chunk.",
        )
        y = await demo_document.create_chunk_async(
            name="corpora/demo_corpus/documents/demo_doc/chunks/demo_chunk",
            data="This is another demo chunk.",
        )
        delete_request = await demo_document.batch_delete_chunks_async(chunks=[x.name, y.name])
        self.assertIsInstance(self.observed_requests[-1], glm.BatchDeleteChunksRequest)


if __name__ == "__main__":
    absltest.main()<|MERGE_RESOLUTION|>--- conflicted
+++ resolved
@@ -78,29 +78,22 @@
         @add_client_method
         async def list_corpora(request: glm.ListCorporaRequest) -> glm.ListCorporaResponse:
             self.observed_requests.append(request)
-<<<<<<< HEAD
-            return [
-                glm.Corpus(
+
+            async def results():
+                yield glm.Corpus(
                     name="corpora/demo_corpus_1",
                     display_name="demo_corpus_1",
                     create_time="2000-01-01T01:01:01.123456Z",
                     update_time="2000-01-01T01:01:01.123456Z",
-                ),
-                glm.Corpus(
+                )
+                yield glm.Corpus(
                     name="corpora/demo_corpus_2",
                     display_name="demo_corpus_2",
                     create_time="2000-01-01T01:01:01.123456Z",
                     update_time="2000-01-01T01:01:01.123456Z",
-                ),
-            ]
-=======
-
-            async def results():
-                yield glm.Corpus(name="corpora/demo_corpus_1", display_name="demo_corpus_1")
-                yield glm.Corpus(name="corpora/demo_corpus_2", display_name="demo_corpus_2")
+                )
 
             return results()
->>>>>>> 00ab7fab
 
         @add_client_method
         async def query_corpus(
@@ -166,33 +159,22 @@
             request: glm.ListDocumentsRequest,
         ) -> glm.ListDocumentsResponse:
             self.observed_requests.append(request)
-<<<<<<< HEAD
-            return [
-                glm.Document(
+
+            async def results():
+                yield glm.Document(
                     name="corpora/demo_corpus/documents/demo_doc_1",
                     display_name="demo_doc_1",
                     create_time="2000-01-01T01:01:01.123456Z",
                     update_time="2000-01-01T01:01:01.123456Z",
-                ),
-                glm.Document(
+                )
+                yield glm.Document(
                     name="corpora/demo_corpus/documents/demo_doc_2",
                     display_name="demo_doc_2",
                     create_time="2000-01-01T01:01:01.123456Z",
                     update_time="2000-01-01T01:01:01.123456Z",
-                ),
-            ]
-=======
-
-            async def results():
-                yield glm.Document(
-                    name="corpora/demo_corpus/documents/demo_doc_1", display_name="demo_doc_1"
                 )
-                yield glm.Document(
-                    name="corpora/demo_corpus/documents/demo_doc_2", display_name="demo_doc_2"
-                )
 
             return results()
->>>>>>> 00ab7fab
 
         @add_client_method
         async def delete_document(
@@ -275,26 +257,17 @@
                 yield glm.Chunk(
                     name="corpora/demo_corpus/documents/demo_doc/chunks/demo_chunk",
                     data={"string_value": "This is a demo chunk."},
-<<<<<<< HEAD
                     create_time="2000-01-01T01:01:01.123456Z",
                     update_time="2000-01-01T01:01:01.123456Z",
-                ),
-                glm.Chunk(
+                )
+                yield glm.Chunk(
                     name="corpora/demo_corpus/documents/demo_doc/chunks/demo_chunk_1",
                     data={"string_value": "This is another demo chunk."},
                     create_time="2000-01-01T01:01:01.123456Z",
                     update_time="2000-01-01T01:01:01.123456Z",
-                ),
-            ]
-=======
                 )
-                yield glm.Chunk(
-                    name="corpora/demo_corpus/documents/demo_doc/chunks/demo_chunk_1",
-                    data={"string_value": "This is another demo chunk."},
-                )
 
             return results()
->>>>>>> 00ab7fab
 
         @add_client_method
         async def update_chunk(request: glm.UpdateChunkRequest) -> glm.Chunk:
