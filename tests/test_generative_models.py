--- conflicted
+++ resolved
@@ -333,8 +333,6 @@
         text = "".join(chunk.text for chunk in response)
         self.assertEqual(text, "first second")
 
-<<<<<<< HEAD
-=======
     @parameterized.named_parameters(
         [
             dict(testcase_name="test_cached_content_as_id", cached_content="test-cached-content"),
@@ -709,7 +707,6 @@
             self.assertLen(obr.tools, 1)
             self.assertEqual(type(obr.tools[0]).to_dict(obr.tools[0]), tools)
 
->>>>>>> 695ee95e
     @parameterized.named_parameters(
         dict(
             testcase_name="test_FunctionCallingMode_str",
@@ -849,8 +846,10 @@
         self.responses["count_tokens"] = [protos.CountTokensResponse(total_tokens=7)]
         model = generative_models.GenerativeModel("gemini-1.5-flash", system_instruction=si)
         response = model.count_tokens(**kwargs)
-<<<<<<< HEAD
-        self.assertEqual(type(response).to_dict(response), {"total_tokens": 7})
+        self.assertEqual(
+            type(response).to_dict(response, including_default_value_fields=False),
+            {"total_tokens": 7},
+        )
 
     @parameterized.named_parameters(
         [
@@ -887,12 +886,9 @@
             .replace("await ", "")
             .replace("Async", "")
             .replace("ASYNC_", "")
-=======
-        self.assertEqual(
-            type(response).to_dict(response, including_default_value_fields=False),
-            {"total_tokens": 7},
->>>>>>> 695ee95e
-        )
+        )
+
+        self.assertEqual(source, asource, f"in {obj}")
 
     def test_repr_for_unary_non_streamed_response(self):
         model = generative_models.GenerativeModel(model_name="gemini-pro")
@@ -1048,8 +1044,6 @@
         )
         self.assertEqual(expected, result)
 
-<<<<<<< HEAD
-=======
     def test_repr_error_info_for_chat_error_in_stream(self):
         # response._error => ValueError
         def throw():
@@ -1289,7 +1283,6 @@
         )
         self.assertEqual(expected, result)
 
->>>>>>> 695ee95e
     def test_repr_for_system_instruction(self):
         model = generative_models.GenerativeModel("gemini-pro", system_instruction="Be excellent.")
         result = repr(model)
