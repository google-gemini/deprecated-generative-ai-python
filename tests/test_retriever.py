# -*- coding: utf-8 -*-
# Copyright 2023 Google LLC
#
# Licensed under the Apache License, Version 2.0 (the "License");
# you may not use this file except in compliance with the License.
# You may obtain a copy of the License at
#
#     http://www.apache.org/licenses/LICENSE-2.0
#
# Unless required by applicable law or agreed to in writing, software
# distributed under the License is distributed on an "AS IS" BASIS,
# WITHOUT WARRANTIES OR CONDITIONS OF ANY KIND, either express or implied.
# See the License for the specific language governing permissions and
# limitations under the License.
from typing import Any
import unittest
import unittest.mock as mock

import google.ai.generativelanguage as glm

from google.generativeai import retriever
from google.generativeai import client
from google.generativeai.types import retriever_types as retriever_service
from absl.testing import absltest
from absl.testing import parameterized


class UnitTests(parameterized.TestCase):
    def setUp(self):
        self.client = unittest.mock.MagicMock()

        client._client_manager.clients["retriever"] = self.client

        self.observed_requests = []

        self.responses = {}

        def add_client_method(f):
            name = f.__name__
            setattr(self.client, name, f)
            return f

        @add_client_method
        def create_corpus(
            request: glm.CreateCorpusRequest,
            **kwargs,
        ) -> glm.Corpus:
            self.observed_requests.append(request)
            return glm.Corpus(
                name="corpora/demo_corpus",
                display_name="demo-corpus",
                create_time="2000-01-01T01:01:01.123456Z",
                update_time="2000-01-01T01:01:01.123456Z",
            )

        @add_client_method
        def get_corpus(
            request: glm.GetCorpusRequest,
            **kwargs,
        ) -> glm.Corpus:
            self.observed_requests.append(request)
            return glm.Corpus(
                name="corpora/demo_corpus",
                display_name="demo-corpus",
                create_time="2000-01-01T01:01:01.123456Z",
                update_time="2000-01-01T01:01:01.123456Z",
            )

        @add_client_method
        def update_corpus(
            request: glm.UpdateCorpusRequest,
            **kwargs,
        ) -> glm.Corpus:
            self.observed_requests.append(request)
            return glm.Corpus(
                name="corpora/demo-corpus",
                display_name="demo-corpus-1",
                create_time="2000-01-01T01:01:01.123456Z",
                update_time="2000-01-01T01:01:01.123456Z",
            )

        @add_client_method
        def list_corpora(
            request: glm.ListCorporaRequest,
            **kwargs,
        ) -> glm.ListCorporaResponse:
            self.observed_requests.append(request)
            return [
                glm.Corpus(
                    name="corpora/demo_corpus-1",
                    display_name="demo-corpus-1",
                    create_time="2000-01-01T01:01:01.123456Z",
                    update_time="2000-01-01T01:01:01.123456Z",
                ),
                glm.Corpus(
                    name="corpora/demo-corpus-2",
                    display_name="demo-corpus-2",
                    create_time="2000-01-01T01:01:01.123456Z",
                    update_time="2000-01-01T01:01:01.123456Z",
                ),
            ]

        @add_client_method
        def query_corpus(
            request: glm.QueryCorpusRequest,
            **kwargs,
        ) -> glm.QueryCorpusResponse:
            self.observed_requests.append(request)
            return glm.QueryCorpusResponse(
                relevant_chunks=[
                    glm.RelevantChunk(
                        chunk_relevance_score=0.08,
                        chunk=glm.Chunk(
                            name="corpora/demo-corpus/documents/demo-doc/chunks/demo-chunk",
                            data={"string_value": "This is a demo chunk."},
                            custom_metadata=[],
                            state=0,
                            create_time="2000-01-01T01:01:01.123456Z",
                            update_time="2000-01-01T01:01:01.123456Z",
                        ),
                    )
                ]
            )

        @add_client_method
        def delete_corpus(
            request: glm.DeleteCorpusRequest,
            **kwargs,
        ) -> None:
            self.observed_requests.append(request)

        @add_client_method
        def create_document(
            request: glm.CreateDocumentRequest,
            **kwargs,
        ) -> retriever_service.Document:
            self.observed_requests.append(request)
            return glm.Document(
                name="corpora/demo-corpus/documents/demo-doc",
                display_name="demo-doc",
                create_time="2000-01-01T01:01:01.123456Z",
                update_time="2000-01-01T01:01:01.123456Z",
            )

        @add_client_method
        def get_document(
            request: glm.GetDocumentRequest,
            **kwargs,
        ) -> retriever_service.Document:
            self.observed_requests.append(request)
            return glm.Document(
                name="corpora/demo-corpus/documents/demo_doc",
                display_name="demo-doc",
                create_time="2000-01-01T01:01:01.123456Z",
                update_time="2000-01-01T01:01:01.123456Z",
            )

        @add_client_method
        def update_document(
            request: glm.UpdateDocumentRequest,
            **kwargs,
        ) -> glm.Document:
            self.observed_requests.append(request)
            return glm.Document(
                name="corpora/demo-corpus/documents/demo_doc",
                display_name="demo-doc-1",
                create_time="2000-01-01T01:01:01.123456Z",
                update_time="2000-01-01T01:01:01.123456Z",
            )

        @add_client_method
        def list_documents(
            request: glm.ListDocumentsRequest,
            **kwargs,
        ) -> glm.ListDocumentsResponse:
            self.observed_requests.append(request)
            return [
                glm.Document(
                    name="corpora/demo-corpus/documents/demo_doc_1",
                    display_name="demo-doc-1",
                    create_time="2000-01-01T01:01:01.123456Z",
                    update_time="2000-01-01T01:01:01.123456Z",
                ),
                glm.Document(
                    name="corpora/demo-corpus/documents/demo_doc_2",
                    display_name="demo-doc-2",
                    create_time="2000-01-01T01:01:01.123456Z",
                    update_time="2000-01-01T01:01:01.123456Z",
                ),
            ]

        @add_client_method
        def delete_document(
            request: glm.DeleteDocumentRequest,
            **kwargs,
        ) -> None:
            self.observed_requests.append(request)

        @add_client_method
        def query_document(
            request: glm.QueryDocumentRequest,
            **kwargs,
        ) -> glm.QueryDocumentResponse:
            self.observed_requests.append(request)
            return glm.QueryDocumentResponse(
                relevant_chunks=[
                    glm.RelevantChunk(
                        chunk_relevance_score=0.08,
                        chunk=glm.Chunk(
                            name="demo-chunk",
                            data={"string_value": "This is a demo chunk."},
                            custom_metadata=[],
                            state=0,
                            create_time="2000-01-01T01:01:01.123456Z",
                            update_time="2000-01-01T01:01:01.123456Z",
                        ),
                    )
                ]
            )

        @add_client_method
        def create_chunk(
            request: glm.CreateChunkRequest,
            **kwargs,
        ) -> retriever_service.Chunk:
            self.observed_requests.append(request)
            return glm.Chunk(
                name="corpora/demo-corpus/documents/dem-doc/chunks/demo-chunk",
                data={"string_value": "This is a demo chunk."},
                create_time="2000-01-01T01:01:01.123456Z",
                update_time="2000-01-01T01:01:01.123456Z",
            )

        @add_client_method
        def batch_create_chunks(
            request: glm.BatchCreateChunksRequest,
            **kwargs,
        ) -> glm.BatchCreateChunksResponse:
            self.observed_requests.append(request)
            return glm.BatchCreateChunksResponse(
                chunks=[
                    glm.Chunk(
                        name="corpora/demo-corpus/documents/demo-doc/chunks/dc",
                        data={"string_value": "This is a demo chunk."},
                        create_time="2000-01-01T01:01:01.123456Z",
                        update_time="2000-01-01T01:01:01.123456Z",
                    ),
                    glm.Chunk(
                        name="corpora/demo-corpus/documents/demo-doc/chunks/dc1",
                        data={"string_value": "This is another demo chunk."},
                        create_time="2000-01-01T01:01:01.123456Z",
                        update_time="2000-01-01T01:01:01.123456Z",
                    ),
                ]
            )

        @add_client_method
        def get_chunk(
            request: glm.GetChunkRequest,
            **kwargs,
        ) -> retriever_service.Chunk:
            self.observed_requests.append(request)
            return glm.Chunk(
                name="corpora/demo-corpus/documents/dem-doc/chunks/demo-chunk",
                data={"string_value": "This is a demo chunk."},
                create_time="2000-01-01T01:01:01.123456Z",
                update_time="2000-01-01T01:01:01.123456Z",
            )

        @add_client_method
        def list_chunks(
            request: glm.ListChunksRequest,
            **kwargs,
        ) -> glm.ListChunksResponse:
            self.observed_requests.append(request)
            return [
                glm.Chunk(
                    name="corpora/demo-corpus/documents/dem-doc/chunks/demo-chunk",
                    data={"string_value": "This is a demo chunk."},
                    create_time="2000-01-01T01:01:01.123456Z",
                    update_time="2000-01-01T01:01:01.123456Z",
                ),
                glm.Chunk(
                    name="corpora/demo-corpus/documents/demo-doc/chunks/demo-chunk-1",
                    data={"string_value": "This is another demo chunk."},
                    create_time="2000-01-01T01:01:01.123456Z",
                    update_time="2000-01-01T01:01:01.123456Z",
                ),
            ]

        @add_client_method
        def update_chunk(
            request: glm.UpdateChunkRequest,
            **kwargs,
        ) -> glm.Chunk:
            self.observed_requests.append(request)
            return glm.Chunk(
                name="corpora/demo-corpus/documents/dem-doc/chunks/demo-chunk",
                data={"string_value": "This is an updated demo chunk."},
                custom_metadata=[
                    glm.CustomMetadata(
                        key="tags",
                        string_list_value=glm.StringList(
                            values=["Google For Developers", "Project IDX", "Blog", "Announcement"]
                        ),
                    )
                ],
                create_time="2000-01-01T01:01:01.123456Z",
                update_time="2000-01-01T01:01:01.123456Z",
            )

        @add_client_method
        def batch_update_chunks(
            request: glm.BatchUpdateChunksRequest,
            **kwargs,
        ) -> glm.BatchUpdateChunksResponse:
            self.observed_requests.append(request)
            return glm.BatchUpdateChunksResponse(
                chunks=[
                    glm.Chunk(
                        name="corpora/demo-corpus/documents/dem-doc/chunks/demo-chunk",
                        data={"string_value": "This is an updated chunk."},
                        create_time="2000-01-01T01:01:01.123456Z",
                        update_time="2000-01-01T01:01:01.123456Z",
                    ),
                    glm.Chunk(
                        name="corpora/demo-corpus/documents/demo-doc/chunks/demo-chunk-1",
                        data={"string_value": "This is another updated chunk."},
                        create_time="2000-01-01T01:01:01.123456Z",
                        update_time="2000-01-01T01:01:01.123456Z",
                    ),
                ]
            )

        @add_client_method
        def delete_chunk(
            request: glm.DeleteChunkRequest,
            **kwargs,
        ) -> None:
            self.observed_requests.append(request)

        @add_client_method
        def batch_delete_chunks(
            request: glm.BatchDeleteChunksRequest,
            **kwargs,
        ) -> None:
            self.observed_requests.append(request)

    def test_create_corpus(self, name="demo-corpus"):
        x = retriever.create_corpus(name=name)
        self.assertIsInstance(x, retriever_service.Corpus)
        self.assertEqual("demo-corpus", x.display_name)
        self.assertEqual("corpora/demo_corpus", x.name)

    def test_create_corpus_no_name(self):
        x = retriever.create_corpus()
        self.assertIsInstance(x, retriever_service.Corpus)
        self.assertEqual("demo-corpus", x.display_name)
        self.assertEqual("corpora/demo_corpus", x.name)

    def test_get_corpus(self, name="demo-corpus"):
        x = retriever.create_corpus(name=name)
        c = retriever.get_corpus(name=x.name)
        self.assertEqual("demo-corpus", c.display_name)

    def test_update_corpus(self):
        demo_corpus = retriever.create_corpus(name="demo-corpus")
        update_request = demo_corpus.update(updates={"display_name": "demo-corpus_1"})
        self.assertIsInstance(self.observed_requests[-1], glm.UpdateCorpusRequest)
        self.assertEqual("demo-corpus_1", demo_corpus.display_name)

    def test_list_corpora(self):
        x = list(retriever.list_corpora(page_size=1))
        self.assertEqual(len(x), 2)

    def test_query_corpus(self):
        demo_corpus = retriever.create_corpus(name="demo-corpus")
        demo_document = demo_corpus.create_document(name="demo-doc")
        demo_chunk = demo_document.create_chunk(
            name="demo-chunk",
            data="This is a demo chunk.",
        )
        q = demo_corpus.query(query="What kind of chunk is this?")
        self.assertEqual(
            q,
            [
                retriever_service.RelevantChunk(
                    chunk_relevance_score=0.08,
                    chunk=retriever_service.Chunk(
                        name="corpora/demo-corpus/documents/demo-doc/chunks/demo-chunk",
                        data="This is a demo chunk.",
                        custom_metadata=[],
                        state=0,
                        create_time="2000-01-01T01:01:01.123456Z",
                        update_time="2000-01-01T01:01:01.123456Z",
                    ),
                )
            ],
        )

    def test_delete_corpus(self):
        demo_corpus = retriever.create_corpus(name="demo-corpus")
        demo_document = demo_corpus.create_document(name="demo-doc")
        delete_request = retriever.delete_corpus(name="corpora/demo_corpus", force=True)
        self.assertIsInstance(self.observed_requests[-1], glm.DeleteCorpusRequest)

    def test_create_document(self, display_name="demo-doc"):
        demo_corpus = retriever.create_corpus(name="demo-corpus")
        x = demo_corpus.create_document(name=display_name)
        self.assertIsInstance(x, retriever_service.Document)
        self.assertEqual("demo-doc", x.display_name)

    def test_create_document_no_name(self):
        demo_corpus = retriever.create_corpus(name="demo-corpus")
        x = demo_corpus.create_document()
        self.assertIsInstance(x, retriever_service.Document)
        self.assertEqual("demo-doc", x.display_name)

    def test_get_document(self, display_name="demo-doc"):
        demo_corpus = retriever.create_corpus(name="demo-corpus")
        x = demo_corpus.create_document(name=display_name)
        d = demo_corpus.get_document(name=x.name)
        self.assertEqual("demo-doc", d.display_name)

    def test_update_document(self):
        demo_corpus = retriever.create_corpus(name="demo-corpus")
        demo_document = demo_corpus.create_document(name="demo-doc")
        update_request = demo_document.update(updates={"display_name": "demo-doc-1"})
        self.assertEqual("demo-doc-1", demo_document.display_name)

    def test_delete_document(self):
        demo_corpus = retriever.create_corpus(name="demo-corpus")
        demo_document = demo_corpus.create_document(name="demo-doc")
        demo_doc2 = demo_corpus.create_document(name="demo-doc-2")
        delete_request = demo_corpus.delete_document(name="corpora/demo-corpus/documents/demo_doc")
        self.assertIsInstance(self.observed_requests[-1], glm.DeleteDocumentRequest)

    def test_list_documents(self):
        demo_corpus = retriever.create_corpus(name="demo-corpus")
        demo_document = demo_corpus.create_document(name="demo-doc")
        demo_doc2 = demo_corpus.create_document(name="demo-doc-2")
        self.assertLen(list(demo_corpus.list_documents()), 2)

    def test_query_document(self):
        demo_corpus = retriever.create_corpus(name="demo-corpus")
        demo_document = demo_corpus.create_document(name="demo-doc")
        demo_chunk = demo_document.create_chunk(
            name="demo-chunk",
            data="This is a demo chunk.",
        )
        q = demo_document.query(query="What kind of chunk is this?")
        self.assertEqual(
            q,
            [
                retriever_service.RelevantChunk(
                    chunk_relevance_score=0.08,
                    chunk=retriever_service.Chunk(
                        name="demo-chunk",
                        data="This is a demo chunk.",
                        custom_metadata=[],
                        state=0,
                        create_time="2000-01-01T01:01:01.123456Z",
                        update_time="2000-01-01T01:01:01.123456Z",
                    ),
                )
            ],
        )

    def test_create_chunk(self):
        demo_corpus = retriever.create_corpus(name="demo-corpus")
        demo_document = demo_corpus.create_document(name="demo-doc")
        x = demo_document.create_chunk(
            name="demo-chunk",
            data="This is a demo chunk.",
        )
        self.assertIsInstance(x, retriever_service.Chunk)
        self.assertEqual("corpora/demo-corpus/documents/dem-doc/chunks/demo-chunk", x.name)
        self.assertEqual(retriever_service.ChunkData("This is a demo chunk."), x.data)

    def test_create_chunk_empty(self):
        demo_corpus = retriever.create_corpus(name="demo-corpus")
        demo_document = demo_corpus.create_document(name="demo-doc")
        x = demo_document.create_chunk(
            data="This is a demo chunk.",
        )
        self.assertIsInstance(x, retriever_service.Chunk)
        self.assertEqual("corpora/demo-corpus/documents/dem-doc/chunks/demo-chunk", x.name)
        self.assertEqual(retriever_service.ChunkData("This is a demo chunk."), x.data)

    @parameterized.named_parameters(
        [
            dict(
                testcase_name="dictionaries",
                chunks=[
                    {
                        "name": "corpora/demo-corpus/documents/demo-doc/chunks/dc",
                        "data": "This is a demo chunk.",
                    },
                    {
                        "name": "corpora/demo-corpus/documents/demo-doc/chunks/dc1",
                        "data": "This is another demo chunk.",
                    },
                ],
            ),
            dict(
                testcase_name="tuples",
                chunks=[
                    (
                        "corpora/demo-corpus/documents/demo-doc/chunks/dc",
                        "This is a demo chunk.",
                    ),
                    (
                        "corpora/demo-corpus/documents/demo-doc/chunks/dc1",
                        "This is another demo chunk.",
                    ),
                ],
            ),
        ]
    )
    def test_batch_create_chunks(self, chunks):
        demo_corpus = retriever.create_corpus(name="demo-corpus")
        demo_document = demo_corpus.create_document(name="demo-doc")
        chunks = demo_document.batch_create_chunks(chunks=chunks)
        self.assertIsInstance(self.observed_requests[-1], glm.BatchCreateChunksRequest)
        self.assertEqual("This is a demo chunk.", chunks[0].data.string_value)
        self.assertEqual("This is another demo chunk.", chunks[1].data.string_value)

    def test_get_chunk(self):
        demo_corpus = retriever.create_corpus(name="demo-corpus")
        demo_document = demo_corpus.create_document(name="demo-doc")
        x = demo_document.create_chunk(
            name="demo-chunk",
            data="This is a demo chunk.",
        )
        ch = demo_document.get_chunk(name=x.name)
        self.assertEqual(retriever_service.ChunkData("This is a demo chunk."), ch.data)

    def test_list_chunks(self):
        demo_corpus = retriever.create_corpus(name="demo-corpus")
        demo_document = demo_corpus.create_document(name="demo-doc")
        x = demo_document.create_chunk(
            name="demo-chunk",
            data="This is a demo chunk.",
        )
        y = demo_document.create_chunk(
            name="demo-chunk-1",
            data="This is another demo chunk.",
        )

        list_req = list(demo_document.list_chunks())
        self.assertIsInstance(self.observed_requests[-1], glm.ListChunksRequest)
        self.assertLen(list_req, 2)

    def test_update_chunk(self):
        demo_corpus = retriever.create_corpus(name="demo-corpus")
        demo_document = demo_corpus.create_document(name="demo-doc")
        x = demo_document.create_chunk(
            name="demo-chunk",
            data="This is a demo chunk.",
            custom_metadata=[
                retriever_service.CustomMetadata(
                    key="tag",
<<<<<<< HEAD
                    value=[
=======
                    string_list_value=[
>>>>>>> ae8f7cca
                        "Google For Developers",
                        "Project IDX",
                        "Blog",
                        "Announcement",
                    ],
                )
            ],
        )
        x.update(updates={"data": {"string_value": "This is an updated demo chunk."}})
        self.assertEqual(
            retriever_service.ChunkData("This is an updated demo chunk."),
            x.data,
        )

    @parameterized.named_parameters(
        [
            dict(
                testcase_name="dictionary_of_updates",
                updates={
                    "corpora/demo-corpus/documents/demo-doc/chunks/demo-chunk": {
                        "data": {"string_value": "This is an updated chunk."}
                    },
                    "corpora/demo-corpus/documents/demo-doc/chunks/demo-chunk-1": {
                        "data": {"string_value": "This is another updated chunk."}
                    },
                },
            ),
            dict(
                testcase_name="list_of_tuples",
                updates=[
                    (
                        "corpora/demo-corpus/documents/demo-doc/chunks/demo-chunk",
                        {"data": {"string_value": "This is an updated chunk."}},
                    ),
                    (
                        "corpora/demo-corpus/documents/demo-doc/chunks/demo-chunk-1",
                        {"data": {"string_value": "This is another updated chunk."}},
                    ),
                ],
            ),
        ],
    )
    def test_batch_update_chunks_data_structures(self, updates):
        demo_corpus = retriever.create_corpus(name="demo-corpus")
        demo_document = demo_corpus.create_document(name="demo-doc")
        x = demo_document.create_chunk(
            name="demo-chunk",
            data="This is a demo chunk.",
        )
        y = demo_document.create_chunk(
            name="demo-chunk-1",
            data="This is another demo chunk.",
        )
        update_request = demo_document.batch_update_chunks(chunks=updates)
        self.assertIsInstance(self.observed_requests[-1], glm.BatchUpdateChunksRequest)
        self.assertEqual(
            "This is an updated chunk.", update_request["chunks"][0]["data"]["string_value"]
        )
        self.assertEqual(
            "This is another updated chunk.", update_request["chunks"][1]["data"]["string_value"]
        )

    def test_delete_chunk(self):
        demo_corpus = retriever.create_corpus(name="demo-corpus")
        demo_document = demo_corpus.create_document(name="demo-doc")
        x = demo_document.create_chunk(
            name="demo-chunk",
            data="This is a demo chunk.",
        )
        delete_request = demo_document.delete_chunk(name="demo-chunk")
        self.assertIsInstance(self.observed_requests[-1], glm.DeleteChunkRequest)

    def test_batch_delete_chunks(self):
        demo_corpus = retriever.create_corpus(name="demo-corpus")
        demo_document = demo_corpus.create_document(name="demo-doc")
        x = demo_document.create_chunk(
            name="demo-chunk",
            data="This is a demo chunk.",
        )
        y = demo_document.create_chunk(
            name="demo-chunk",
            data="This is another demo chunk.",
        )
        delete_request = demo_document.batch_delete_chunks(chunks=[x.name, y.name])
        self.assertIsInstance(self.observed_requests[-1], glm.BatchDeleteChunksRequest)

    @parameterized.named_parameters(
        [
            "create_corpus",
            retriever.create_corpus,
            retriever.create_corpus_async,
        ],
        [
            "get_corpus",
            retriever.get_corpus,
            retriever.get_corpus_async,
        ],
        [
            "delete_corpus",
            retriever.delete_corpus,
            retriever.delete_corpus_async,
        ],
        [
            "list_corpora",
            retriever.list_corpora,
            retriever.list_corpora_async,
        ],
        [
            "Corpus.create_document",
            retriever_service.Corpus.create_document,
            retriever_service.Corpus.create_document_async,
        ],
        [
            "Corpus.get_document",
            retriever_service.Corpus.get_document,
            retriever_service.Corpus.get_document_async,
        ],
        [
            "Corpus.update",
            retriever_service.Corpus.update,
            retriever_service.Corpus.update_async,
        ],
        [
            "Corpus.query",
            retriever_service.Corpus.query,
            retriever_service.Corpus.query_async,
        ],
        [
            "Corpus.list_documents",
            retriever_service.Corpus.list_documents,
            retriever_service.Corpus.list_documents_async,
        ],
        [
            "Corpus.delete_document",
            retriever_service.Corpus.delete_document,
            retriever_service.Corpus.delete_document_async,
        ],
        [
            "Document.create_chunk",
            retriever_service.Document.create_chunk,
            retriever_service.Document.create_chunk_async,
        ],
        [
            "Document.get_chunk",
            retriever_service.Document.get_chunk,
            retriever_service.Document.get_chunk_async,
        ],
        [
            "Document.batch_create_chunks",
            retriever_service.Document.batch_create_chunks,
            retriever_service.Document.batch_create_chunks_async,
        ],
        [
            "Document.list_chunks",
            retriever_service.Document.list_chunks,
            retriever_service.Document.list_chunks_async,
        ],
        [
            "Document.query",
            retriever_service.Document.query,
            retriever_service.Document.query_async,
        ],
        [
            "Document.update",
            retriever_service.Document.update,
            retriever_service.Document.update_async,
        ],
        [
            "Document.batch_update_chunks",
            retriever_service.Document.batch_update_chunks,
            retriever_service.Document.batch_update_chunks_async,
        ],
        [
            "Document.delete_chunk",
            retriever_service.Document.delete_chunk,
            retriever_service.Document.delete_chunk_async,
        ],
        [
            "Document.batch_delete_chunks",
            retriever_service.Document.batch_delete_chunks,
            retriever_service.Document.batch_delete_chunks_async,
        ],
        [
            "Chunk.update",
            retriever_service.Chunk.update,
            retriever_service.Chunk.update_async,
        ],
    )
    def test_async_code_match(self, obj, aobj):
        import inspect
        import re

        source = inspect.getsource(obj)
        asource = inspect.getsource(aobj)
        source = re.sub('""".*"""', "", source, flags=re.DOTALL)
        asource = re.sub('""".*"""', "", asource, flags=re.DOTALL)
        asource = (
            asource.replace("anext", "next")
            .replace("aiter", "iter")
            .replace("_async", "")
            .replace("async ", "")
            .replace("await ", "")
            .replace("Async", "")
            .replace("ASYNC_", "")
        )

        asource = re.sub(" *?# type: ignore", "", asource)
        self.assertEqual(source, asource)

    @parameterized.parameters(
        {"method": "create_corpus"},
        {"method": "get_corpus"},
        {"method": "delete_corpus"},
    )
    def test_corpus_called_with_request_options(self, method):
        setattr(self.client, method, unittest.mock.MagicMock())
        request = unittest.mock.ANY
        request_options = {"timeout": 120}

        try:
            getattr(retriever, method)(name="test", request_options=request_options)
        except AttributeError:
            pass

        getattr(self.client, method).assert_called_once_with(request, **request_options)

    def test_update_corpus_called_with_request_options(self):
        self.client.update_corpus = unittest.mock.MagicMock()
        request = unittest.mock.ANY
        request_options = {"timeout": 120}

        demo_corpus = retriever.create_corpus(name="demo-corpus")
        update_request = demo_corpus.update(updates={}, request_options=request_options)

        self.client.update_corpus.assert_called_once_with(request, **request_options)

    def test_list_corpora_called_with_request_options(self):
        self.client.list_corpora = unittest.mock.MagicMock()
        request = unittest.mock.ANY
        request_options = {"timeout": 120}

        list(retriever.list_corpora(request_options=request_options))
        self.client.list_corpora.assert_called_once_with(request, **request_options)

    def test_query_corpus_called_with_request_options(self):
        self.client.query_corpus = unittest.mock.MagicMock()
        request = unittest.mock.ANY
        request_options = {"timeout": 120}

        demo_corpus = retriever.create_corpus(name="demo-corpus")
        demo_document = demo_corpus.create_document(name="demo-doc")
        demo_chunk = demo_document.create_chunk(
            name="demo-chunk",
            data="This is a demo chunk.",
        )
        try:
            demo_corpus.query(query="What kind of chunk is this?", request_options=request_options)
        except AttributeError:
            pass

        self.client.query_corpus.assert_called_once_with(request, **request_options)

    def test_delete_corpus_called_with_request_options(self):
        self.client.delete_corpus = unittest.mock.MagicMock()
        request = unittest.mock.ANY
        request_options = {"timeout": 120}

        retriever.delete_corpus(name="corpora/demo_corpus", request_options=request_options)
        self.client.delete_corpus.assert_called_once_with(request, **request_options)

    def test_create_document_called_with_request_options(self):
        self.client.create_document = unittest.mock.MagicMock()
        request = unittest.mock.ANY
        request_options = {"timeout": 120}

        try:
            demo_corpus = retriever.create_corpus(name="demo-corpus")
            demo_corpus.create_document(name="demo-doc", request_options=request_options)
        except AttributeError:
            pass

        self.client.create_document.assert_called_once_with(request, **request_options)

    def test_get_document_called_with_request_options(self):
        self.client.get_document = unittest.mock.MagicMock()
        request = unittest.mock.ANY
        request_options = {"timeout": 120}

        try:
            demo_corpus = retriever.create_corpus(name="demo-corpus")
            x = demo_corpus.create_document(name="demo-doc")
            d = demo_corpus.get_document(name=x.name, request_options=request_options)
        except AttributeError:
            pass

        self.client.get_document.assert_called_once_with(request, **request_options)

    def test_update_document_called_with_request_options(self):
        self.client.update_document = unittest.mock.MagicMock()
        request = unittest.mock.ANY
        request_options = {"timeout": 120}

        demo_corpus = retriever.create_corpus(name="demo-corpus")
        demo_document = demo_corpus.create_document(name="demo-doc")
        update_request = demo_document.update(
            updates={"display_name": "demo-doc-1"}, request_options=request_options
        )

        self.client.update_document.assert_called_once_with(request, **request_options)

    def test_list_documents_called_with_request_options(self):
        self.client.list_documents = unittest.mock.MagicMock()
        request = unittest.mock.ANY
        request_options = {"timeout": 120}

        demo_corpus = retriever.create_corpus(name="demo-corpus")
        demo_document = demo_corpus.create_document(name="demo-doc")
        demo_doc2 = demo_corpus.create_document(name="demo-doc-2")
        list(demo_corpus.list_documents(request_options=request_options))

        self.client.list_documents.assert_called_once_with(request, **request_options)

    def test_delete_document_called_with_request_options(self):
        self.client.delete_document = unittest.mock.MagicMock()
        request = unittest.mock.ANY
        request_options = {"timeout": 120}

        demo_corpus = retriever.create_corpus(name="demo-corpus")
        demo_document = demo_corpus.create_document(name="demo-doc")
        demo_doc2 = demo_corpus.create_document(name="demo-doc-2")
        delete_request = demo_corpus.delete_document(
            name="corpora/demo-corpus/documents/demo_doc", request_options=request_options
        )

        self.client.delete_document.assert_called_once_with(request, **request_options)

    def test_query_document_called_with_request_options(self):
        self.client.query_document = unittest.mock.MagicMock()
        request = unittest.mock.ANY
        request_options = {"timeout": 120}

        try:
            demo_corpus = retriever.create_corpus(name="demo-corpus")
            demo_document = demo_corpus.create_document(name="demo-doc")
            demo_chunk = demo_document.create_chunk(
                name="demo-chunk",
                data="This is a demo chunk.",
            )
            q = demo_document.query(
                query="What kind of chunk is this?", request_options=request_options
            )
        except AttributeError:
            pass

        self.client.query_document.assert_called_once_with(request, **request_options)

    def test_create_chunk_called_with_request_options(self):
        self.client.create_chunk = unittest.mock.MagicMock()
        request = unittest.mock.ANY
        request_options = {"timeout": 120}

        try:
            demo_corpus = retriever.create_corpus(name="demo-corpus")
            demo_document = demo_corpus.create_document(name="demo-doc")
            x = demo_document.create_chunk(
                name="demo-chunk", data="This is a demo chunk.", request_options=request_options
            )
        except AttributeError:
            pass

        self.client.create_chunk.assert_called_once_with(request, **request_options)

    def test_batch_create_chunks_called_with_request_options(self):
        self.client.batch_create_chunks = unittest.mock.MagicMock()
        request = unittest.mock.ANY
        request_options = {"timeout": 120}

        demo_corpus = retriever.create_corpus(name="demo-corpus")
        demo_document = demo_corpus.create_document(name="demo-doc")
        chunks = demo_document.batch_create_chunks(
            chunks=[
                (
                    "corpora/demo-corpus/documents/demo-doc/chunks/dc",
                    "This is a demo chunk.",
                ),
                (
                    "corpora/demo-corpus/documents/demo-doc/chunks/dc1",
                    "This is another demo chunk.",
                ),
            ],
            request_options=request_options,
        )

        self.client.batch_create_chunks.assert_called_once_with(request, **request_options)

    def test_get_chunk_called_with_request_options(self):
        self.client.get_chunk = unittest.mock.MagicMock()
        request = unittest.mock.ANY
        request_options = {"timeout": 120}

        try:
            demo_corpus = retriever.create_corpus(name="demo-corpus")
            demo_document = demo_corpus.create_document(name="demo-doc")
            x = demo_document.create_chunk(
                name="demo-chunk",
                data="This is a demo chunk.",
            )
            ch = demo_document.get_chunk(name=x.name, request_options=request_options)
        except AttributeError:
            pass

        self.client.get_chunk.assert_called_once_with(request, **request_options)

    def test_list_chunks_called_with_request_options(self):
        self.client.list_chunks = unittest.mock.MagicMock()
        request = unittest.mock.ANY
        request_options = {"timeout": 120}

        try:
            demo_corpus = retriever.create_corpus(name="demo-corpus")
            demo_document = demo_corpus.create_document(name="demo-doc")
            x = demo_document.create_chunk(
                name="demo-chunk",
                data="This is a demo chunk.",
            )
            y = demo_document.create_chunk(
                name="demo-chunk-1",
                data="This is another demo chunk.",
            )
            list_req = list(demo_document.list_chunks(request_options=request_options))
        except AttributeError:
            pass

        self.client.list_chunks.assert_called_once_with(request, **request_options)

    def test_update_chunk_called_with_request_options(self):
        self.client.update_chunk = unittest.mock.MagicMock()
        request = unittest.mock.ANY
        request_options = {"timeout": 120}

        demo_corpus = retriever.create_corpus(name="demo-corpus")
        demo_document = demo_corpus.create_document(name="demo-doc")
        x = demo_document.create_chunk(
            name="demo-chunk",
            data="This is a demo chunk.",
        )
        x.update(
            updates={"data": {"string_value": "This is an updated demo chunk."}},
            request_options=request_options,
        )

        self.client.update_chunk.assert_called_once_with(request, **request_options)

    def test_batch_update_chunks_called_with_request_options(self):
        self.client.batch_update_chunks = unittest.mock.MagicMock()
        request = unittest.mock.ANY
        request_options = {"timeout": 120}

        try:
            demo_corpus = retriever.create_corpus(name="demo-corpus")
            demo_document = demo_corpus.create_document(name="demo-doc")
            x = demo_document.create_chunk(
                name="demo-chunk",
                data="This is a demo chunk.",
            )
            y = demo_document.create_chunk(
                name="demo-chunk-1",
                data="This is another demo chunk.",
            )
            update_request = demo_document.batch_update_chunks(
                chunks=[
                    (
                        "corpora/demo-corpus/documents/demo-doc/chunks/demo-chunk",
                        {"data": {"string_value": "This is an updated chunk."}},
                    ),
                    (
                        "corpora/demo-corpus/documents/demo-doc/chunks/demo-chunk-1",
                        {"data": {"string_value": "This is another updated chunk."}},
                    ),
                ],
                request_options=request_options,
            )
        except AttributeError:
            pass

        self.client.batch_update_chunks.assert_called_once_with(request, **request_options)

    def test_delete_chunk_called_with_request_options(self):
        self.client.delete_chunk = unittest.mock.MagicMock()
        request = unittest.mock.ANY
        request_options = {"timeout": 120}

        demo_corpus = retriever.create_corpus(name="demo-corpus")
        demo_document = demo_corpus.create_document(name="demo-doc")
        x = demo_document.create_chunk(
            name="demo-chunk",
            data="This is a demo chunk.",
        )
        delete_request = demo_document.delete_chunk(
            name="demo-chunk", request_options=request_options
        )

        self.client.delete_chunk.assert_called_once_with(request, **request_options)

    def test_batch_delete_chunks_called_with_request_options(self):
        self.client.batch_delete_chunks = unittest.mock.MagicMock()
        request = unittest.mock.ANY
        request_options = {"timeout": 120}

        demo_corpus = retriever.create_corpus(name="demo-corpus")
        demo_document = demo_corpus.create_document(name="demo-doc")
        x = demo_document.create_chunk(
            name="demo-chunk",
            data="This is a demo chunk.",
        )
        y = demo_document.create_chunk(
            name="demo-chunk",
            data="This is another demo chunk.",
        )
        delete_request = demo_document.batch_delete_chunks(
            chunks=[x.name, y.name], request_options=request_options
        )

        self.client.batch_delete_chunks.assert_called_once_with(request, **request_options)


if __name__ == "__main__":
    absltest.main()<|MERGE_RESOLUTION|>--- conflicted
+++ resolved
@@ -560,11 +560,7 @@
             custom_metadata=[
                 retriever_service.CustomMetadata(
                     key="tag",
-<<<<<<< HEAD
                     value=[
-=======
-                    string_list_value=[
->>>>>>> ae8f7cca
                         "Google For Developers",
                         "Project IDX",
                         "Blog",
