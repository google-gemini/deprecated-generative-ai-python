# -*- coding: utf-8 -*-
# Copyright 2023 Google LLC
#
# Licensed under the Apache License, Version 2.0 (the "License");
# you may not use this file except in compliance with the License.
# You may obtain a copy of the License at
#
#     http://www.apache.org/licenses/LICENSE-2.0
#
# Unless required by applicable law or agreed to in writing, software
# distributed under the License is distributed on an "AS IS" BASIS,
# WITHOUT WARRANTIES OR CONDITIONS OF ANY KIND, either express or implied.
# See the License for the specific language governing permissions and
# limitations under the License.
import copy
from collections.abc import Iterable
import datetime
<<<<<<< HEAD
=======
import dataclasses
import pathlib
>>>>>>> 0d8d339b
import pytz
from typing import Any, Union
import unittest
from unittest import mock

from absl.testing import absltest
from absl.testing import parameterized

import google.ai.generativelanguage as glm
from google.api_core import operation

from google.generativeai import models
from google.generativeai import client
from google.generativeai.types import model_types
<<<<<<< HEAD
=======

import pandas as pd

HERE = pathlib.Path(__file__).parent
>>>>>>> 0d8d339b


class UnitTests(parameterized.TestCase):
    def setUp(self):
        self.client = unittest.mock.MagicMock()

        client._client_manager.model_client = self.client

        # TODO(markdaoust): Check if typechecking works better if wee define this as a
        #                   subclass of `glm.ModelServiceClient`, would pyi files for `glm` help?
        def add_client_method(f):
            name = f.__name__
            setattr(self.client, name, f)
            return f

        self.observed_requests = []
        self.responses = {}

        @add_client_method
        def get_model(request: Union[glm.GetModelRequest, None] = None, *, name=None) -> glm.Model:
            if request is None:
                request = glm.GetModelRequest(name=name)
            self.assertIsInstance(request, glm.GetModelRequest)
            self.observed_requests.append(request)
            response = copy.copy(self.responses["get_model"])
            return response

        @add_client_method
        def get_tuned_model(
            request: Union[glm.GetTunedModelRequest, None] = None, *, name=None
        ) -> glm.TunedModel:
            if request is None:
                request = glm.GetTunedModelRequest(name=name)
            self.assertIsInstance(request, glm.GetTunedModelRequest)
            self.observed_requests.append(request)
            response = copy.copy(self.responses["get_tuned_model"])
            return response

        @add_client_method
        def list_models(
            request: Union[glm.ListModelsRequest, None] = None,
            *,
            page_size=None,
            page_token=None,
        ) -> glm.ListModelsResponse:
            if request is None:
                request = glm.ListModelsRequest(page_size=page_size, page_token=page_token)
            self.assertIsInstance(request, glm.ListModelsRequest)
            self.observed_requests.append(request)
            response = self.responses["list_models"]
            return (item for item in response)

        @add_client_method
        def list_tuned_models(
            request: glm.ListTunedModelsRequest = None,
            *,
            page_size=None,
            page_token=None,
        ) -> Iterable[glm.TunedModel]:
            if request is None:
                request = glm.ListTunedModelsRequest(page_size=page_size, page_token=page_token)
            self.assertIsInstance(request, glm.ListTunedModelsRequest)
            self.observed_requests.append(request)
            response = self.responses["list_tuned_models"]
            return (item for item in response)

        @add_client_method
        def update_tuned_model(request: glm.UpdateTunedModelRequest) -> glm.TunedModel:
            self.observed_requests.append(request)
            response = self.responses.get("update_tuned_model", None)
            if response is None:
                response = request.tuned_model
            return response

        @add_client_method
        def delete_tuned_model(name):
            request = glm.DeleteTunedModelRequest(name=name)
            self.observed_requests.append(request)
            response = True
            return response

        @add_client_method
        def create_tuned_model(request):
            request = glm.CreateTunedModelRequest(request)
            self.observed_requests.append(request)
            return self.responses["create_tuned_model"]

    def test_decode_tuned_model_time_round_trip(self):
        example_dt = datetime.datetime(2000, 1, 2, 3, 4, 5, 600_000, pytz.UTC)
        tuned_model = glm.TunedModel(name="tunedModels/house-mouse-001", create_time=example_dt)
        tuned_model = model_types.decode_tuned_model(tuned_model)
        self.assertEqual(tuned_model.create_time, example_dt)

    @parameterized.named_parameters(
        ["simple", "models/fake-bison-001"],
        ["simple-tuned", "tunedModels/my-pig-001"],
        ["model-instance", glm.Model(name="models/fake-bison-001")],
        ["tuned-model-instance", glm.TunedModel(name="tunedModels/my-pig-001")],
    )
    def test_get_model(self, name):
        self.responses = {
            "get_model": glm.Model(name="models/fake-bison-001"),
            "get_tuned_model": glm.TunedModel(name="tunedModels/my-pig-001"),
        }

        model = models.get_model(name)
        if self.observed_requests[0].name.startswith("models/"):
            self.assertIsInstance(model, model_types.Model)
        else:
            self.assertIsInstance(model, model_types.TunedModel)

    @parameterized.named_parameters(
        ["simple", "mystery-bison-001"],
        ["model-instance", glm.Model(name="how?-bison-001")],
    )
    def test_fail_with_unscoped_model_name(self, name):
        with self.assertRaises(ValueError):
            model = models.get_model(name)

    def test_list_models(self):
        # The low level lib wraps the response in an iterable, so this is a fair test.
        self.responses = {
            "list_models": [
                glm.Model(name="models/fake-bison-001"),
                glm.Model(name="models/fake-bison-002"),
                glm.Model(name="models/fake-bison-003"),
            ]
        }

        found_models = list(models.list_models())
        self.assertLen(found_models, 3)
        for m in found_models:
            self.assertIsInstance(m, model_types.Model)

    def test_list_tuned_models(self):
        self.responses = {
            # The low level lib wraps the response in an iterable, so this is a fair test.
            "list_tuned_models": [
                glm.TunedModel(name="tunedModels/my-pig-001"),
                glm.TunedModel(name="tunedModels/my-pig-002"),
                glm.TunedModel(name="tunedModels/my-pig-003"),
            ]
        }
        found_models = list(models.list_tuned_models())
        self.assertLen(found_models, 3)
        for m in found_models:
            self.assertIsInstance(m, model_types.TunedModel)

    @parameterized.named_parameters(
        [
            "edited-glm-model",
            glm.TunedModel(
                name="tunedModels/my-pig-001",
                description="Trained on my data",
            ),
            None,
        ],
        [
            "name-and-dict",
            "tunedModels/my-pig-001",
            {"description": "Trained on my data"},
        ],
    )
    def test_update_tuned_model_basics(self, tuned_model, updates):
        self.responses["get_tuned_model"] = glm.TunedModel(name="tunedModels/my-pig-001")
        # No self.responses['update_tuned_model'] the mock just returns the input.
        updated_model = models.update_tuned_model(tuned_model, updates)
        updated_model.description = "Trained on my data"

    @parameterized.named_parameters(
        [
            "dict",
            {"tuning_task": {"hyperparameters": {"batch_size": 8}}},
        ],
        [
            "flat-dict",
            {"tuning_task.hyperparameters.batch_size": 8},
        ],
    )
    def test_update_tuned_model_nested_fields(self, updates):
        self.responses["get_tuned_model"] = glm.TunedModel(
            name="tunedModels/my-pig-001", base_model="models/dance-monkey-007"
        )

        result = models.update_tuned_model("tunedModels/my-pig-001", updates)
        self.assertEqual(
            result,
            model_types.TunedModel(
                name="tunedModels/my-pig-001",
                source_model="models/dance-monkey-007",
                base_model="models/dance-monkey-007",
                tuning_task=model_types.TuningTask(
                    hyperparameters=model_types.Hyperparameters(
                        batch_size=8, learning_rate=0, epoch_count=0
                    ),
                    snapshots=[],
                ),
            ),
        )

    @parameterized.named_parameters(
        ["name", "tunedModels/bipedal-pangolin-223"],
        [
            "glm.TunedModel",
            glm.TunedModel(name="tunedModels/bipedal-pangolin-223"),
        ],
        [
            "models.TunedModel",
            model_types.TunedModel(name="tunedModels/bipedal-pangolin-223"),
        ],
    )
    def test_delete_tuned_model(self, model):
        models.delete_tuned_model(model)
        self.assertEqual(self.observed_requests[0].name, "tunedModels/bipedal-pangolin-223")

    @parameterized.named_parameters(
        ["simple", "2000-01-01T01:01:01.123456Z", 123456],
        ["zeros-right", "2000-01-01T01:01:01.100000Z", 100000],
        ["zeros-left", "2000-01-01T01:01:01.000001Z", 1],
        ["short", "2000-01-01T01:01:01.12Z", 120000],
        ["long", "2000-01-01T01:01:01.1234567899999999Z", 123457],
    )
    def test_decode_micros(self, time_str, micros):
        time = {"time": time_str}
        model_types.idecode_time(time, "time")
        self.assertEqual(time["time"].microsecond, micros)

    def test_decode_tuned_model(self):
        out_fields = glm.TunedModel(
            state=glm.TunedModel.State.CREATING,
            create_time="2000-01-01T01:01:01.0Z",
            update_time="2001-01-01T01:01:01.0Z",
            tuning_task=glm.TuningTask(
                hyperparameters=glm.Hyperparameters(
                    batch_size=72, epoch_count=1, learning_rate=0.1
                ),
                start_time="2002-01-01T01:01:01.0Z",
                complete_time="2003-01-01T01:01:01.0Z",
                snapshots=[
                    glm.TuningSnapshot(
                        step=1,
                        epoch=1,
                        compute_time="2004-01-01T01:01:01.0Z",
                    ),
                    glm.TuningSnapshot(
                        step=2,
                        epoch=1,
                        compute_time="2005-01-01T01:01:01.0Z",
                    ),
                ],
            ),
        )

        decoded = model_types.decode_tuned_model(out_fields)
        self.assertEqual(decoded.state, glm.TunedModel.State.CREATING)
        self.assertEqual(decoded.create_time.year, 2000)
        self.assertEqual(decoded.update_time.year, 2001)
        self.assertIsInstance(decoded.tuning_task.hyperparameters, model_types.Hyperparameters)
        self.assertEqual(decoded.tuning_task.hyperparameters.batch_size, 72)
        self.assertIsInstance(decoded.tuning_task, model_types.TuningTask)
        self.assertEqual(decoded.tuning_task.start_time.year, 2002)
        self.assertEqual(decoded.tuning_task.complete_time.year, 2003)
        self.assertIsInstance(decoded.tuning_task.snapshots, list)
        self.assertEqual(decoded.tuning_task.snapshots[0]["compute_time"].year, 2004)
        self.assertEqual(decoded.tuning_task.snapshots[1]["compute_time"].year, 2005)

    @parameterized.named_parameters(
        ["simple", glm.TunedModel(base_model="models/swim-fish-000")],
        [
            "nested",
            glm.TunedModel(
                tuned_model_source={
                    "tuned_model": "tunedModels/hidden-fish-55",
                    "base_model": "models/swim-fish-000",
                }
            ),
        ],
    )
    def test_smoke_decode_tuned_model(self, model):
        decoded = model_types.decode_tuned_model(model)
        self.assertEqual(decoded.base_model, "models/swim-fish-000")
        self.assertFalse(decoded.source_model is None)

    def test_smoke_create_tuned_model(self):
        self.responses["create_tuned_model"] = operation.Operation(
            operation.operations_pb2.Operation(), None, None, None
        )
        models.create_tuned_model(
            source_model="models/sneaky-fox-001",
            temperature=0.5,
            batch_size=32,
            training_data=[
                ("in", "out"),
                {"text_input": "in", "output": "out"},
                glm.TuningExample(text_input="in", output="out"),
            ],
        )
        req = self.observed_requests[-1]
        self.assertEqual(req.tuned_model.base_model, "models/sneaky-fox-001")
        self.assertEqual(self.observed_requests[-1].tuned_model.temperature, 0.5)
        self.assertEqual(req.tuned_model.tuning_task.hyperparameters.batch_size, 32)
        self.assertLen(req.tuned_model.tuning_task.training_data.examples.examples, 3)

    @parameterized.named_parameters(
        ["simple", glm.TunedModel(base_model="models/swim-fish-000")],
        [
            "nested",
            glm.TunedModel(
                tuned_model_source={
                    "tuned_model": "tunedModels/hidden-fish-55",
                    "base_model": "models/swim-fish-000",
                }
            ),
        ],
    )
    def test_create_tuned_model_on_tuned_model(self, tuned_source):
        self.responses["create_tuned_model"] = operation.Operation(
            operation.operations_pb2.Operation(), None, None, None
        )
        self.responses["get_tuned_model"] = tuned_source
        models.create_tuned_model(source_model="tunedModels/swim-fish-001", training_data=[])

        self.assertEqual(
            self.observed_requests[-1].tuned_model.tuned_model_source.tuned_model,
            "tunedModels/swim-fish-001",
        )
        self.assertEqual(
            self.observed_requests[-1].tuned_model.tuned_model_source.base_model,
            "models/swim-fish-000",
        )

    @parameterized.named_parameters(
        [
            "glm",
            glm.Dataset(
                examples=glm.TuningExamples(
                    examples=[
                        {"text_input": "a", "output": "1"},
                        {"text_input": "b", "output": "2"},
                        {"text_input": "c", "output": "3"},
                    ]
                )
            ),
        ],
        [
            "list",
            [
                ("a", "1"),
                {"text_input": "b", "output": "2"},
                glm.TuningExample({"text_input": "c", "output": "3"}),
            ],
        ],
        ["dict", {"text_input": ["a", "b", "c"], "output": ["1", "2", "3"]}],
        [
            "dict_custom_keys",
            {"my_inputs": ["a", "b", "c"], "my_outputs": ["1", "2", "3"]},
            "my_inputs",
            "my_outputs",
        ],
        [
            "pd.DataFrame",
            pd.DataFrame(
                [
                    {"text_input": "a", "output": "1"},
                    {"text_input": "b", "output": "2"},
                    {"text_input": "c", "output": "3"},
                ]
            ),
        ],
        ["csv-path-string", str(HERE / "test.csv")],
        ["csv-path", HERE / "test.csv"],
        ["json-file-1", HERE / "test1.json"],
        ["json-file-2", HERE / "test2.json"],
        ["json-file-3", HERE / "test3.json"],
        [
            "json-url",
            "https://storage.googleapis.com/generativeai-downloads/data/test1.json",
        ],
        [
            "csv-url",
            "https://storage.googleapis.com/generativeai-downloads/data/test.csv",
        ],
        [
            "sheet-share",
            "https://docs.google.com/spreadsheets/d/1OffcVSqN6X-RYdWLGccDF3KtnKoIpS7O_9cZbicKK4A/edit?usp=sharing",
        ],
        [
            "sheet-export-csv",
            "https://docs.google.com/spreadsheets/d/1OffcVSqN6X-RYdWLGccDF3KtnKoIpS7O_9cZbicKK4A/export?format=csv",
        ],
        [
            "sheet-with-tab",
            "https://docs.google.com/spreadsheets/d/118LXTS3RIkS4yAO68c-cMPP4PwLFTxKYj4R43R7dU0E/edit#gid=1526779134",
        ],
    )
    def test_create_dataset(self, data, ik="text_input", ok="output"):
        ds = model_types.encode_tuning_data(data, input_key=ik, output_key=ok)

        expect = glm.Dataset(
            examples=glm.TuningExamples(
                examples=[
                    {"text_input": "a", "output": "1"},
                    {"text_input": "b", "output": "2"},
                    {"text_input": "c", "output": "3"},
                ]
            )
        )
        self.assertEqual(expect, ds)


if __name__ == "__main__":
    absltest.main()<|MERGE_RESOLUTION|>--- conflicted
+++ resolved
@@ -15,11 +15,8 @@
 import copy
 from collections.abc import Iterable
 import datetime
-<<<<<<< HEAD
-=======
 import dataclasses
 import pathlib
->>>>>>> 0d8d339b
 import pytz
 from typing import Any, Union
 import unittest
@@ -34,13 +31,10 @@
 from google.generativeai import models
 from google.generativeai import client
 from google.generativeai.types import model_types
-<<<<<<< HEAD
-=======
 
 import pandas as pd
 
 HERE = pathlib.Path(__file__).parent
->>>>>>> 0d8d339b
 
 
 class UnitTests(parameterized.TestCase):
