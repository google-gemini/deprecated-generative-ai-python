# -*- coding: utf-8 -*-
# Copyright 2023 Google LLC
#
# Licensed under the Apache License, Version 2.0 (the "License");
# you may not use this file except in compliance with the License.
# You may obtain a copy of the License at
#
#     http://www.apache.org/licenses/LICENSE-2.0
#
# Unless required by applicable law or agreed to in writing, software
# distributed under the License is distributed on an "AS IS" BASIS,
# WITHOUT WARRANTIES OR CONDITIONS OF ANY KIND, either express or implied.
# See the License for the specific language governing permissions and
# limitations under the License.
from absl.testing import absltest


import google.generativeai as genai



class UnitTests(absltest.TestCase):
    def test_embed_content(self):
        # [START embed_content]

        text = "Hello World!"
<<<<<<< HEAD
        result = genai.embed_content(model="models/text-embedding-004", content=text)
=======
        result = genai.embed_content(
            model="models/text-embedding-004", content=text, output_dimensionality=10
        )
>>>>>>> 3e281e73
        print(result["embedding"])
        print()
        # [END embed_content]

    def batch_embed_content(self):
        # [START batch_embed_content]
        texts = [
            "What is the meaning of life?",
            "How much wood would a woodchuck chuck?",
            "How does the brain work?",
        ]
<<<<<<< HEAD
        result = genai.embed_content(model="models/text-embedding-004", content=texts)
=======
        result = genai.embed_content(
            model="models/text-embedding-004", content=texts, output_dimensionality=10
        )
>>>>>>> 3e281e73
        print(result)
        print()
        # [END batch_embed_content]


if __name__ == "__main__":
    absltest.main()<|MERGE_RESOLUTION|>--- conflicted
+++ resolved
@@ -24,13 +24,9 @@
         # [START embed_content]
 
         text = "Hello World!"
-<<<<<<< HEAD
-        result = genai.embed_content(model="models/text-embedding-004", content=text)
-=======
         result = genai.embed_content(
             model="models/text-embedding-004", content=text, output_dimensionality=10
         )
->>>>>>> 3e281e73
         print(result["embedding"])
         print()
         # [END embed_content]
@@ -42,13 +38,9 @@
             "How much wood would a woodchuck chuck?",
             "How does the brain work?",
         ]
-<<<<<<< HEAD
-        result = genai.embed_content(model="models/text-embedding-004", content=texts)
-=======
         result = genai.embed_content(
             model="models/text-embedding-004", content=texts, output_dimensionality=10
         )
->>>>>>> 3e281e73
         print(result)
         print()
         # [END batch_embed_content]
