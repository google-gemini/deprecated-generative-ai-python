set -eu 

echo "[START code_execution_basic]"
# [START code_execution_basic]
<<<<<<< HEAD
curl "https://generativelanguage.googleapis.com/v1beta/models/gemini-1.5-pro-latest:generateContent?key=$GOOGLE_API_KEY" \
-H 'Content-Type: application/json' \
-d ' {"tools": [{'code_execution': {}}],
    "contents": {
      "parts": 
        {
            "text": "What is the sum of the first 50 prime numbers? Generate and run code for the calculation, and make sure you get all 50."
        }
        },
    }'
# [END code_execution_basic]

echo "[START code_execution_chat]"
# [START code_execution_chat]
=======
>>>>>>> 135e2b49
curl "https://generativelanguage.googleapis.com/v1beta/models/gemini-1.5-pro-latest:generateContent?key=$GOOGLE_API_KEY" \
-H 'Content-Type: application/json' \
-d ' {"tools": [{'code_execution': {}}],
    "contents": {
      "role": "user",
      "parts": [        
        {
            "text": "What is the sum of the first 50 prime numbers? Generate and run code for the calculation, and make sure you get all 50."
        }]
        },
    }'
<<<<<<< HEAD
# [END code_execution_chat]
=======
# [END code_execution_basic]
>>>>>>> 135e2b49
<|MERGE_RESOLUTION|>--- conflicted
+++ resolved
@@ -2,7 +2,6 @@
 
 echo "[START code_execution_basic]"
 # [START code_execution_basic]
-<<<<<<< HEAD
 curl "https://generativelanguage.googleapis.com/v1beta/models/gemini-1.5-pro-latest:generateContent?key=$GOOGLE_API_KEY" \
 -H 'Content-Type: application/json' \
 -d ' {"tools": [{'code_execution': {}}],
@@ -17,8 +16,6 @@
 
 echo "[START code_execution_chat]"
 # [START code_execution_chat]
-=======
->>>>>>> 135e2b49
 curl "https://generativelanguage.googleapis.com/v1beta/models/gemini-1.5-pro-latest:generateContent?key=$GOOGLE_API_KEY" \
 -H 'Content-Type: application/json' \
 -d ' {"tools": [{'code_execution': {}}],
@@ -30,8 +27,4 @@
         }]
         },
     }'
-<<<<<<< HEAD
-# [END code_execution_chat]
-=======
-# [END code_execution_basic]
->>>>>>> 135e2b49
+# [END code_execution_chat]