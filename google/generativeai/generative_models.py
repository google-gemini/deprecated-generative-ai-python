--- conflicted
+++ resolved
@@ -14,11 +14,8 @@
 import google.api_core.exceptions
 from google.ai import generativelanguage as glm
 from google.generativeai import client
-<<<<<<< HEAD
-from google.generativeai import string_utils
+
 from google.generativeai import caching
-=======
->>>>>>> f987fde5
 from google.generativeai.types import content_types
 from google.generativeai.types import generation_types
 from google.generativeai.types import helper_types
@@ -143,10 +140,6 @@
         tool_config: content_types.ToolConfigType | None,
     ) -> glm.GenerateContentRequest:
         """Creates a `glm.GenerateContentRequest` from raw inputs."""
-<<<<<<< HEAD
-        if not contents:
-            raise TypeError("contents must not be empty")
-
         if hasattr(self, "cached_content") and any([self._system_instruction, tools, tool_config]):
             raise ValueError(
                 "`tools`, `tool_config`, `system_instruction` cannot be set on a model instantinated with `cached_content` as its context."
@@ -154,8 +147,6 @@
 
         cached_content = getattr(self, "cached_content", None)
 
-=======
->>>>>>> f987fde5
         tools_lib = self._get_tools_lib(tools)
         if tools_lib is not None:
             tools_lib = tools_lib.to_proto()
