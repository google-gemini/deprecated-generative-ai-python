"""Classes for working with the Gemini models."""

from __future__ import annotations

from collections.abc import Iterable
import textwrap
from typing import Any
import reprlib

# pylint: disable=bad-continuation, line-too-long


import google.api_core.exceptions
from google.generativeai import protos
from google.generativeai import client
from google.generativeai.types import content_types
from google.generativeai.types import generation_types
from google.generativeai.types import helper_types
from google.generativeai.types import safety_types


class GenerativeModel:
    """
    The `genai.GenerativeModel` class wraps default parameters for calls to
    `GenerativeModel.generate_content`, `GenerativeModel.count_tokens`, and
    `GenerativeModel.start_chat`.

    This family of functionality is designed to support multi-turn conversations, and multimodal
    requests. What media-types are supported for input and output is model-dependant.

    >>> import google.generativeai as genai
    >>> import PIL.Image
    >>> genai.configure(api_key='YOUR_API_KEY')
    >>> model = genai.GenerativeModel('models/gemini-pro')
    >>> result = model.generate_content('Tell me a story about a magic backpack')
    >>> result.text
    "In the quaint little town of Lakeside, there lived a young girl named Lily..."

    Multimodal input:

    >>> model = genai.GenerativeModel('models/gemini-pro')
    >>> result = model.generate_content([
    ...     "Give me a recipe for these:", PIL.Image.open('scones.jpeg')])
    >>> result.text
    "**Blueberry Scones** ..."

    Multi-turn conversation:

    >>> chat = model.start_chat()
    >>> response = chat.send_message("Hi, I have some questions for you.")
    >>> response.text
    "Sure, I'll do my best to answer your questions..."

    To list the compatible model names use:

    >>> for m in genai.list_models():
    ...     if 'generateContent' in m.supported_generation_methods:
    ...         print(m.name)

    Arguments:
         model_name: The name of the model to query. To list compatible models use
         safety_settings: Sets the default safety filters. This controls which content is blocked
             by the api before being returned.
         generation_config: A `genai.GenerationConfig` setting the default generation parameters to
             use.
    """

    def __init__(
        self,
        model_name: str = "gemini-pro",
        safety_settings: safety_types.SafetySettingOptions | None = None,
        generation_config: generation_types.GenerationConfigType | None = None,
        tools: content_types.FunctionLibraryType | None = None,
        tool_config: content_types.ToolConfigType | None = None,
        system_instruction: content_types.ContentType | None = None,
    ):
        if "/" not in model_name:
            model_name = "models/" + model_name
        self._model_name = model_name
        self._safety_settings = safety_types.to_easy_safety_dict(safety_settings)
        self._generation_config = generation_types.to_generation_config_dict(generation_config)
        self._tools = content_types.to_function_library(tools)

        if tool_config is None:
            self._tool_config = None
        else:
            self._tool_config = content_types.to_tool_config(tool_config)

        if system_instruction is None:
            self._system_instruction = None
        else:
            self._system_instruction = content_types.to_content(system_instruction)

        self._client = None
        self._async_client = None

    @property
    def model_name(self):
        return self._model_name

    def __str__(self):
        def maybe_text(content):
            if content and len(content.parts) and (t := content.parts[0].text):
                return repr(t)
            return content

        return textwrap.dedent(
            f"""\
            genai.GenerativeModel(
                model_name='{self.model_name}',
                generation_config={self._generation_config},
                safety_settings={self._safety_settings},
                tools={self._tools},
                system_instruction={maybe_text(self._system_instruction)},
            )"""
        )

    __repr__ = __str__

    def _prepare_request(
        self,
        *,
        contents: content_types.ContentsType,
        generation_config: generation_types.GenerationConfigType | None = None,
        safety_settings: safety_types.SafetySettingOptions | None = None,
        tools: content_types.FunctionLibraryType | None,
        tool_config: content_types.ToolConfigType | None,
    ) -> protos.GenerateContentRequest:
        """Creates a `protos.GenerateContentRequest` from raw inputs."""
        tools_lib = self._get_tools_lib(tools)
        if tools_lib is not None:
            tools_lib = tools_lib.to_proto()

        if tool_config is None:
            tool_config = self._tool_config
        else:
            tool_config = content_types.to_tool_config(tool_config)

        contents = content_types.to_contents(contents)

        generation_config = generation_types.to_generation_config_dict(generation_config)
        merged_gc = self._generation_config.copy()
        merged_gc.update(generation_config)

        safety_settings = safety_types.to_easy_safety_dict(safety_settings)
        merged_ss = self._safety_settings.copy()
        merged_ss.update(safety_settings)
        merged_ss = safety_types.normalize_safety_settings(merged_ss)

        return protos.GenerateContentRequest(
            model=self._model_name,
            contents=contents,
            generation_config=merged_gc,
            safety_settings=merged_ss,
            tools=tools_lib,
            tool_config=tool_config,
            system_instruction=self._system_instruction,
        )

    def _get_tools_lib(
        self, tools: content_types.FunctionLibraryType
    ) -> content_types.FunctionLibrary | None:
        if tools is None:
            return self._tools
        else:
            return content_types.to_function_library(tools)

    def generate_content(
        self,
        contents: content_types.ContentsType,
        *,
        generation_config: generation_types.GenerationConfigType | None = None,
        safety_settings: safety_types.SafetySettingOptions | None = None,
        stream: bool = False,
        tools: content_types.FunctionLibraryType | None = None,
        tool_config: content_types.ToolConfigType | None = None,
        request_options: helper_types.RequestOptionsType | None = None,
    ) -> generation_types.GenerateContentResponse:
        """A multipurpose function to generate responses from the model.

        This `GenerativeModel.generate_content` method can handle multimodal input, and multi-turn
        conversations.

        >>> model = genai.GenerativeModel('models/gemini-pro')
        >>> response = model.generate_content('Tell me a story about a magic backpack')
        >>> response.text

        ### Streaming

        This method supports streaming with the `stream=True`. The result has the same type as the non streaming case,
        but you can iterate over the response chunks as they become available:

        >>> response = model.generate_content('Tell me a story about a magic backpack', stream=True)
        >>> for chunk in response:
        ...   print(chunk.text)

        ### Multi-turn

        This method supports multi-turn chats but is **stateless**: the entire conversation history needs to be sent with each
        request. This takes some manual management but gives you complete control:

        >>> messages = [{'role':'user', 'parts': ['hello']}]
        >>> response = model.generate_content(messages) # "Hello, how can I help"
        >>> messages.append(response.candidates[0].content)
        >>> messages.append({'role':'user', 'parts': ['How does quantum physics work?']})
        >>> response = model.generate_content(messages)

        For a simpler multi-turn interface see `GenerativeModel.start_chat`.

        ### Input type flexibility

        While the underlying API strictly expects a `list[protos.Content]` objects, this method
        will convert the user input into the correct type. The hierarchy of types that can be
        converted is below. Any of these objects can be passed as an equivalent `dict`.

        * `Iterable[protos.Content]`
        * `protos.Content`
        * `Iterable[protos.Part]`
        * `protos.Part`
        * `str`, `Image`, or `protos.Blob`

        In an `Iterable[protos.Content]` each `content` is a separate message.
        But note that an `Iterable[protos.Part]` is taken as the parts of a single message.

        Arguments:
            contents: The contents serving as the model's prompt.
            generation_config: Overrides for the model's generation config.
            safety_settings: Overrides for the model's safety settings.
            stream: If True, yield response chunks as they are generated.
            tools: `protos.Tools` more info coming soon.
            request_options: Options for the request.
        """
        if not contents:
            raise TypeError("contents must not be empty")

        request = self._prepare_request(
            contents=contents,
            generation_config=generation_config,
            safety_settings=safety_settings,
            tools=tools,
            tool_config=tool_config,
        )
        if self._client is None:
            self._client = client.get_default_generative_client()

        if request_options is None:
            request_options = {}

        try:
            if stream:
                with generation_types.rewrite_stream_error():
                    iterator = self._client.stream_generate_content(
                        request,
                        **request_options,
                    )
                return generation_types.GenerateContentResponse.from_iterator(iterator)
            else:
                response = self._client.generate_content(
                    request,
                    **request_options,
                )
                return generation_types.GenerateContentResponse.from_response(response)
        except google.api_core.exceptions.InvalidArgument as e:
            if e.message.startswith("Request payload size exceeds the limit:"):
                e.message += (
                    " The file size is too large. Please use the File API to upload your files instead. "
                    "Example: `f = genai.upload_file(path); m.generate_content(['tell me about this file:', f])`"
                )
            raise

    async def generate_content_async(
        self,
        contents: content_types.ContentsType,
        *,
        generation_config: generation_types.GenerationConfigType | None = None,
        safety_settings: safety_types.SafetySettingOptions | None = None,
        stream: bool = False,
        tools: content_types.FunctionLibraryType | None = None,
        tool_config: content_types.ToolConfigType | None = None,
        request_options: helper_types.RequestOptionsType | None = None,
    ) -> generation_types.AsyncGenerateContentResponse:
        """The async version of `GenerativeModel.generate_content`."""
        if not contents:
            raise TypeError("contents must not be empty")

        request = self._prepare_request(
            contents=contents,
            generation_config=generation_config,
            safety_settings=safety_settings,
            tools=tools,
            tool_config=tool_config,
        )
        if self._async_client is None:
            self._async_client = client.get_default_generative_async_client()

        if request_options is None:
            request_options = {}

        try:
            if stream:
                with generation_types.rewrite_stream_error():
                    iterator = await self._async_client.stream_generate_content(
                        request,
                        **request_options,
                    )
                return await generation_types.AsyncGenerateContentResponse.from_aiterator(iterator)
            else:
                response = await self._async_client.generate_content(
                    request,
                    **request_options,
                )
                return generation_types.AsyncGenerateContentResponse.from_response(response)
        except google.api_core.exceptions.InvalidArgument as e:
            if e.message.startswith("Request payload size exceeds the limit:"):
                e.message += (
                    " The file size is too large. Please use the File API to upload your files instead. "
                    "Example: `f = genai.upload_file(path); m.generate_content(['tell me about this file:', f])`"
                )
            raise

    # fmt: off
    def count_tokens(
        self,
        contents: content_types.ContentsType = None,
        *,
        generation_config: generation_types.GenerationConfigType | None = None,
        safety_settings: safety_types.SafetySettingOptions | None = None,
        tools: content_types.FunctionLibraryType | None = None,
        tool_config: content_types.ToolConfigType | None = None,
        request_options: helper_types.RequestOptionsType | None = None,
    ) -> protos.CountTokensResponse:
        if request_options is None:
            request_options = {}

        if self._client is None:
            self._client = client.get_default_generative_client()

        request = protos.CountTokensRequest(
            model=self.model_name,
            generate_content_request=self._prepare_request(
                contents=contents,
                generation_config=generation_config,
                safety_settings=safety_settings,
                tools=tools,
                tool_config=tool_config,
        ))
        return self._client.count_tokens(request, **request_options)

    async def count_tokens_async(
        self,
        contents: content_types.ContentsType = None,
        *,
        generation_config: generation_types.GenerationConfigType | None = None,
        safety_settings: safety_types.SafetySettingOptions | None = None,
        tools: content_types.FunctionLibraryType | None = None,
        tool_config: content_types.ToolConfigType | None = None,
        request_options: helper_types.RequestOptionsType | None = None,
    ) -> protos.CountTokensResponse:
        if request_options is None:
            request_options = {}

        if self._async_client is None:
            self._async_client = client.get_default_generative_async_client()

        request = protos.CountTokensRequest(
            model=self.model_name,
            generate_content_request=self._prepare_request(
                contents=contents,
                generation_config=generation_config,
                safety_settings=safety_settings,
                tools=tools,
                tool_config=tool_config,
        ))
        return await self._async_client.count_tokens(request, **request_options)

    # fmt: on

    def start_chat(
        self,
        *,
        history: Iterable[content_types.StrictContentType] | None = None,
        enable_automatic_function_calling: bool = False,
    ) -> ChatSession:
        """Returns a `genai.ChatSession` attached to this model.

        >>> model = genai.GenerativeModel()
        >>> chat = model.start_chat(history=[...])
        >>> response = chat.send_message("Hello?")

        Arguments:
            history: An iterable of `protos.Content` objects, or equivalents to initialize the session.
        """
        if self._generation_config.get("candidate_count", 1) > 1:
            raise ValueError(
                "Invalid configuration: The chat functionality does not support `candidate_count` greater than 1."
            )
        return ChatSession(
            model=self,
            history=history,
            enable_automatic_function_calling=enable_automatic_function_calling,
        )


class ChatSession:
    """Contains an ongoing conversation with the model.

    >>> model = genai.GenerativeModel('models/gemini-pro')
    >>> chat = model.start_chat()
    >>> response = chat.send_message("Hello")
    >>> print(response.text)
    >>> response = chat.send_message("Hello again")
    >>> print(response.text)
    >>> response = chat.send_message(...

    This `ChatSession` object collects the messages sent and received, in its
    `ChatSession.history` attribute.

    Arguments:
        model: The model to use in the chat.
        history: A chat history to initialize the object with.
    """

    _USER_ROLE = "user"
    _MODEL_ROLE = "model"

    def __init__(
        self,
        model: GenerativeModel,
        history: Iterable[content_types.StrictContentType] | None = None,
        enable_automatic_function_calling: bool = False,
    ):
        self.model: GenerativeModel = model
        self._history: list[protos.Content] = content_types.to_contents(history)
        self._last_sent: protos.Content | None = None
        self._last_received: generation_types.BaseGenerateContentResponse | None = None
        self.enable_automatic_function_calling = enable_automatic_function_calling

    def send_message(
        self,
        content: content_types.ContentType,
        *,
        generation_config: generation_types.GenerationConfigType = None,
        safety_settings: safety_types.SafetySettingOptions = None,
        stream: bool = False,
        tools: content_types.FunctionLibraryType | None = None,
        tool_config: content_types.ToolConfigType | None = None,
        request_options: helper_types.RequestOptionsType | None = None,
    ) -> generation_types.GenerateContentResponse:
        """Sends the conversation history with the added message and returns the model's response.

        Appends the request and response to the conversation history.

        >>> model = genai.GenerativeModel('models/gemini-pro')
        >>> chat = model.start_chat()
        >>> response = chat.send_message("Hello")
        >>> print(response.text)
        "Hello! How can I assist you today?"
        >>> len(chat.history)
        2

        Call it with `stream=True` to receive response chunks as they are generated:

        >>> chat = model.start_chat()
        >>> response = chat.send_message("Explain quantum physics", stream=True)
        >>> for chunk in response:
        ...   print(chunk.text, end='')

        Once iteration over chunks is complete, the `response` and `ChatSession` are in states identical to the
        `stream=False` case. Some properties are not available until iteration is complete.

        Like `GenerativeModel.generate_content` this method lets you override the model's `generation_config` and
        `safety_settings`.

        Arguments:
             content: The message contents.
             generation_config: Overrides for the model's generation config.
             safety_settings: Overrides for the model's safety settings.
             stream: If True, yield response chunks as they are generated.
        """
        if request_options is None:
            request_options = {}

        if self.enable_automatic_function_calling and stream:
            raise NotImplementedError(
                "Unsupported configuration: The `google.generativeai` SDK currently does not support the combination of `stream=True` and `enable_automatic_function_calling=True`."
            )

        tools_lib = self.model._get_tools_lib(tools)

        content = content_types.to_content(content)

        if not content.role:
            content.role = self._USER_ROLE

        history = self.history[:]
        history.append(content)

        generation_config = generation_types.to_generation_config_dict(generation_config)
        if generation_config.get("candidate_count", 1) > 1:
            raise ValueError(
                "Invalid configuration: The chat functionality does not support `candidate_count` greater than 1."
            )

        response = self.model.generate_content(
            contents=history,
            generation_config=generation_config,
            safety_settings=safety_settings,
            stream=stream,
            tools=tools_lib,
            tool_config=tool_config,
            request_options=request_options,
        )

        self._check_response(response=response, stream=stream)

        if self.enable_automatic_function_calling and tools_lib is not None:
            self.history, content, response = self._handle_afc(
                response=response,
                history=history,
                generation_config=generation_config,
                safety_settings=safety_settings,
                stream=stream,
                tools_lib=tools_lib,
                request_options=request_options,
            )

        self._last_sent = content
        self._last_received = response

        return response

    def _check_response(self, *, response, stream):
        if response.prompt_feedback.block_reason:
            raise generation_types.BlockedPromptException(response.prompt_feedback)

        if not stream:
            if response.candidates[0].finish_reason not in (
                protos.Candidate.FinishReason.FINISH_REASON_UNSPECIFIED,
                protos.Candidate.FinishReason.STOP,
                protos.Candidate.FinishReason.MAX_TOKENS,
            ):
                raise generation_types.StopCandidateException(response.candidates[0])

    def _get_function_calls(self, response) -> list[protos.FunctionCall]:
        candidates = response.candidates
        if len(candidates) != 1:
            raise ValueError(
                f"Invalid number of candidates: Automatic function calling only works with 1 candidate, but {len(candidates)} were provided."
            )
        parts = candidates[0].content.parts
        function_calls = [part.function_call for part in parts if part and "function_call" in part]
        return function_calls

    def _handle_afc(
<<<<<<< HEAD
        self, *, response, history, generation_config, safety_settings, stream, tools_lib
    ) -> tuple[list[protos.Content], protos.Content, generation_types.BaseGenerateContentResponse]:
=======
        self,
        *,
        response,
        history,
        generation_config,
        safety_settings,
        stream,
        tools_lib,
        request_options,
    ) -> tuple[list[glm.Content], glm.Content, generation_types.BaseGenerateContentResponse]:
>>>>>>> 0dca4ce8

        while function_calls := self._get_function_calls(response):
            if not all(callable(tools_lib[fc]) for fc in function_calls):
                break
            history.append(response.candidates[0].content)

            function_response_parts: list[protos.Part] = []
            for fc in function_calls:
                fr = tools_lib(fc)
                assert fr is not None, (
                    "Unexpected state: The function reference (fr) should never be None. It should only return None if the declaration "
                    "is not callable, which is checked earlier in the code."
                )
                function_response_parts.append(fr)

            send = protos.Content(role=self._USER_ROLE, parts=function_response_parts)
            history.append(send)

            response = self.model.generate_content(
                contents=history,
                generation_config=generation_config,
                safety_settings=safety_settings,
                stream=stream,
                tools=tools_lib,
                request_options=request_options,
            )

            self._check_response(response=response, stream=stream)

        *history, content = history
        return history, content, response

    async def send_message_async(
        self,
        content: content_types.ContentType,
        *,
        generation_config: generation_types.GenerationConfigType = None,
        safety_settings: safety_types.SafetySettingOptions = None,
        stream: bool = False,
        tools: content_types.FunctionLibraryType | None = None,
        tool_config: content_types.ToolConfigType | None = None,
        request_options: helper_types.RequestOptionsType | None = None,
    ) -> generation_types.AsyncGenerateContentResponse:
        """The async version of `ChatSession.send_message`."""
        if request_options is None:
            request_options = {}

        if self.enable_automatic_function_calling and stream:
            raise NotImplementedError(
                "Unsupported configuration: The `google.generativeai` SDK currently does not support the combination of `stream=True` and `enable_automatic_function_calling=True`."
            )

        tools_lib = self.model._get_tools_lib(tools)

        content = content_types.to_content(content)

        if not content.role:
            content.role = self._USER_ROLE

        history = self.history[:]
        history.append(content)

        generation_config = generation_types.to_generation_config_dict(generation_config)
        if generation_config.get("candidate_count", 1) > 1:
            raise ValueError(
                "Invalid configuration: The chat functionality does not support `candidate_count` greater than 1."
            )

        response = await self.model.generate_content_async(
            contents=history,
            generation_config=generation_config,
            safety_settings=safety_settings,
            stream=stream,
            tools=tools_lib,
            tool_config=tool_config,
            request_options=request_options,
        )

        self._check_response(response=response, stream=stream)

        if self.enable_automatic_function_calling and tools_lib is not None:
            self.history, content, response = await self._handle_afc_async(
                response=response,
                history=history,
                generation_config=generation_config,
                safety_settings=safety_settings,
                stream=stream,
                tools_lib=tools_lib,
                request_options=request_options,
            )

        self._last_sent = content
        self._last_received = response

        return response

    async def _handle_afc_async(
<<<<<<< HEAD
        self, *, response, history, generation_config, safety_settings, stream, tools_lib
    ) -> tuple[list[protos.Content], protos.Content, generation_types.BaseGenerateContentResponse]:
=======
        self,
        *,
        response,
        history,
        generation_config,
        safety_settings,
        stream,
        tools_lib,
        request_options,
    ) -> tuple[list[glm.Content], glm.Content, generation_types.BaseGenerateContentResponse]:
>>>>>>> 0dca4ce8

        while function_calls := self._get_function_calls(response):
            if not all(callable(tools_lib[fc]) for fc in function_calls):
                break
            history.append(response.candidates[0].content)

            function_response_parts: list[protos.Part] = []
            for fc in function_calls:
                fr = tools_lib(fc)
                assert fr is not None, (
                    "Unexpected state: The function reference (fr) should never be None. It should only return None if the declaration "
                    "is not callable, which is checked earlier in the code."
                )
                function_response_parts.append(fr)

            send = protos.Content(role=self._USER_ROLE, parts=function_response_parts)
            history.append(send)

            response = await self.model.generate_content_async(
                contents=history,
                generation_config=generation_config,
                safety_settings=safety_settings,
                stream=stream,
                tools=tools_lib,
                request_options=request_options,
            )

            self._check_response(response=response, stream=stream)

        *history, content = history
        return history, content, response

    def __copy__(self):
        return ChatSession(
            model=self.model,
            # Be sure the copy doesn't share the history.
            history=list(self.history),
        )

    def rewind(self) -> tuple[protos.Content, protos.Content]:
        """Removes the last request/response pair from the chat history."""
        if self._last_received is None:
            result = self._history.pop(-2), self._history.pop()
            return result
        else:
            result = self._last_sent, self._last_received.candidates[0].content
            self._last_sent = None
            self._last_received = None
            return result

    @property
    def last(self) -> generation_types.BaseGenerateContentResponse | None:
        """returns the last received `genai.GenerateContentResponse`"""
        return self._last_received

    @property
    def history(self) -> list[protos.Content]:
        """The chat history."""
        last = self._last_received
        if last is None:
            return self._history

        if last.candidates[0].finish_reason not in (
            protos.Candidate.FinishReason.FINISH_REASON_UNSPECIFIED,
            protos.Candidate.FinishReason.STOP,
            protos.Candidate.FinishReason.MAX_TOKENS,
        ):
            error = generation_types.StopCandidateException(last.candidates[0])
            last._error = error

        if last._error is not None:
            raise generation_types.BrokenResponseError(
                "Unable to build a coherent chat history due to a broken streaming response. "
                "Refer to the previous exception for details. "
                "To inspect the last response object, use `chat.last`. "
                "To remove the last request/response `Content` objects from the chat, "
                "call `last_send, last_received = chat.rewind()` and continue without it."
            ) from last._error

        sent = self._last_sent
        received = last.candidates[0].content
        if not received.role:
            received.role = self._MODEL_ROLE
        self._history.extend([sent, received])

        self._last_sent = None
        self._last_received = None

        return self._history

    @history.setter
    def history(self, history):
        self._history = content_types.to_contents(history)
        self._last_sent = None
        self._last_received = None

    def __repr__(self) -> str:
        _dict_repr = reprlib.Repr()
        _model = str(self.model).replace("\n", "\n" + " " * 4)

        def content_repr(x):
            return f"protos.Content({_dict_repr.repr(type(x).to_dict(x))})"

        try:
            history = list(self.history)
        except (generation_types.BrokenResponseError, generation_types.IncompleteIterationError):
            history = list(self._history)

        if self._last_sent is not None:
            history.append(self._last_sent)
        history = [content_repr(x) for x in history]

        last_received = self._last_received
        if last_received is not None:
            if last_received._error is not None:
                history.append("<STREAMING ERROR>")
            else:
                history.append("<STREAMING IN PROGRESS>")

        _history = ",\n    " + f"history=[{', '.join(history)}]\n)"

        return (
            textwrap.dedent(
                f"""\
                ChatSession(
                    model="""
            )
            + _model
            + _history
        )<|MERGE_RESOLUTION|>--- conflicted
+++ resolved
@@ -552,10 +552,6 @@
         return function_calls
 
     def _handle_afc(
-<<<<<<< HEAD
-        self, *, response, history, generation_config, safety_settings, stream, tools_lib
-    ) -> tuple[list[protos.Content], protos.Content, generation_types.BaseGenerateContentResponse]:
-=======
         self,
         *,
         response,
@@ -565,8 +561,7 @@
         stream,
         tools_lib,
         request_options,
-    ) -> tuple[list[glm.Content], glm.Content, generation_types.BaseGenerateContentResponse]:
->>>>>>> 0dca4ce8
+    ) -> tuple[list[protos.Content], protos.Content, generation_types.BaseGenerateContentResponse]:
 
         while function_calls := self._get_function_calls(response):
             if not all(callable(tools_lib[fc]) for fc in function_calls):
@@ -664,10 +659,6 @@
         return response
 
     async def _handle_afc_async(
-<<<<<<< HEAD
-        self, *, response, history, generation_config, safety_settings, stream, tools_lib
-    ) -> tuple[list[protos.Content], protos.Content, generation_types.BaseGenerateContentResponse]:
-=======
         self,
         *,
         response,
@@ -677,8 +668,7 @@
         stream,
         tools_lib,
         request_options,
-    ) -> tuple[list[glm.Content], glm.Content, generation_types.BaseGenerateContentResponse]:
->>>>>>> 0dca4ce8
+    ) -> tuple[list[protos.Content], protos.Content, generation_types.BaseGenerateContentResponse]:
 
         while function_calls := self._get_function_calls(response):
             if not all(callable(tools_lib[fc]) for fc in function_calls):
