"""Classes for working with the Gemini models."""

from __future__ import annotations

from collections.abc import Iterable
import textwrap
from typing import Any, Union, overload
import reprlib

# pylint: disable=bad-continuation, line-too-long


import google.api_core.exceptions
from google.generativeai import protos
from google.generativeai import client

from google.generativeai import caching
from google.generativeai.types import content_types
from google.generativeai.types import generation_types
from google.generativeai.types import helper_types
from google.generativeai.types import safety_types


class GenerativeModel:
    """
    The `genai.GenerativeModel` class wraps default parameters for calls to
    `GenerativeModel.generate_content`, `GenerativeModel.count_tokens`, and
    `GenerativeModel.start_chat`.

    This family of functionality is designed to support multi-turn conversations, and multimodal
    requests. What media-types are supported for input and output is model-dependant.

    >>> import google.generativeai as genai
    >>> import PIL.Image
    >>> genai.configure(api_key='YOUR_API_KEY')
    >>> model = genai.GenerativeModel('models/gemini-pro')
    >>> result = model.generate_content('Tell me a story about a magic backpack')
    >>> result.text
    "In the quaint little town of Lakeside, there lived a young girl named Lily..."

    Multimodal input:

    >>> model = genai.GenerativeModel('models/gemini-pro')
    >>> result = model.generate_content([
    ...     "Give me a recipe for these:", PIL.Image.open('scones.jpeg')])
    >>> result.text
    "**Blueberry Scones** ..."

    Multi-turn conversation:

    >>> chat = model.start_chat()
    >>> response = chat.send_message("Hi, I have some questions for you.")
    >>> response.text
    "Sure, I'll do my best to answer your questions..."

    To list the compatible model names use:

    >>> for m in genai.list_models():
    ...     if 'generateContent' in m.supported_generation_methods:
    ...         print(m.name)

    Arguments:
         model_name: The name of the model to query. To list compatible models use
         safety_settings: Sets the default safety filters. This controls which content is blocked
             by the api before being returned.
         generation_config: A `genai.GenerationConfig` setting the default generation parameters to
             use.
    """

    def __init__(
        self,
        model_name: str = "gemini-pro",
        safety_settings: safety_types.SafetySettingOptions | None = None,
        generation_config: generation_types.GenerationConfigType | None = None,
        tools: content_types.FunctionLibraryType | None = None,
        tool_config: content_types.ToolConfigType | None = None,
        system_instruction: content_types.ContentType | None = None,
    ):
        if "/" not in model_name:
            model_name = "models/" + model_name
        self._model_name = model_name
        self._safety_settings = safety_types.to_easy_safety_dict(safety_settings)
        self._generation_config = generation_types.to_generation_config_dict(generation_config)
        self._tools = content_types.to_function_library(tools)

        if tool_config is None:
            self._tool_config = None
        else:
            self._tool_config = content_types.to_tool_config(tool_config)

        if system_instruction is None:
            self._system_instruction = None
        else:
            self._system_instruction = content_types.to_content(system_instruction)

        self._client = None
        self._async_client = None

    def __new__(cls, *args, **kwargs) -> GenerativeModel:
        self = super().__new__(cls)

        if cached_instance := kwargs.pop("cached_content", None):
            setattr(self, "_cached_content", cached_instance.name)
            setattr(cls, "cached_content", property(fget=lambda self: self._cached_content))

        return self

    @property
    def model_name(self):
        return self._model_name

    def __str__(self):
        def maybe_text(content):
            if content and len(content.parts) and (t := content.parts[0].text):
                return repr(t)
            return content

        return textwrap.dedent(
            f"""\
            genai.GenerativeModel(
                model_name='{self.model_name}',
                generation_config={self._generation_config},
                safety_settings={self._safety_settings},
                tools={self._tools},
                system_instruction={maybe_text(self._system_instruction)},
                cached_content={getattr(self, "cached_content", None)}
            )"""
        )

    __repr__ = __str__

    def _prepare_request(
        self,
        *,
        contents: content_types.ContentsType,
        generation_config: generation_types.GenerationConfigType | None = None,
        safety_settings: safety_types.SafetySettingOptions | None = None,
        tools: content_types.FunctionLibraryType | None,
        tool_config: content_types.ToolConfigType | None,
<<<<<<< HEAD
    ) -> glm.GenerateContentRequest:
        """Creates a `glm.GenerateContentRequest` from raw inputs."""
        if hasattr(self, "cached_content") and any([self._system_instruction, tools, tool_config]):
            raise ValueError(
                "`tools`, `tool_config`, `system_instruction` cannot be set on a model instantinated with `cached_content` as its context."
            )

        cached_content = getattr(self, "cached_content", None)

=======
    ) -> protos.GenerateContentRequest:
        """Creates a `protos.GenerateContentRequest` from raw inputs."""
>>>>>>> f08c7897
        tools_lib = self._get_tools_lib(tools)
        if tools_lib is not None:
            tools_lib = tools_lib.to_proto()

        if tool_config is None:
            tool_config = self._tool_config
        else:
            tool_config = content_types.to_tool_config(tool_config)

        contents = content_types.to_contents(contents)

        generation_config = generation_types.to_generation_config_dict(generation_config)
        merged_gc = self._generation_config.copy()
        merged_gc.update(generation_config)

        safety_settings = safety_types.to_easy_safety_dict(safety_settings)
        merged_ss = self._safety_settings.copy()
        merged_ss.update(safety_settings)
        merged_ss = safety_types.normalize_safety_settings(merged_ss)

        return protos.GenerateContentRequest(
            model=self._model_name,
            contents=contents,
            generation_config=merged_gc,
            safety_settings=merged_ss,
            tools=tools_lib,
            tool_config=tool_config,
            system_instruction=self._system_instruction,
            cached_content=cached_content,
        )

    def _get_tools_lib(
        self, tools: content_types.FunctionLibraryType
    ) -> content_types.FunctionLibrary | None:
        if tools is None:
            return self._tools
        else:
            return content_types.to_function_library(tools)

    @overload
    @classmethod
    def from_cached_content(
        cls,
        cached_content: str,
        generation_config: generation_types.GenerationConfigType | None = None,
        safety_settings: safety_types.SafetySettingOptions | None = None,
    ) -> GenerativeModel: ...

    @overload
    @classmethod
    def from_cached_content(
        cls,
        cached_content: caching.CachedContent,
        generation_config: generation_types.GenerationConfigType | None = None,
        safety_settings: safety_types.SafetySettingOptions | None = None,
    ) -> GenerativeModel: ...

    @classmethod
    def from_cached_content(
        cls,
        cached_content: str | caching.CachedContent,
        generation_config: generation_types.GenerationConfigType | None = None,
        safety_settings: safety_types.SafetySettingOptions | None = None,
    ) -> GenerativeModel:
        """Creates a model with `cached_content` as model's context.

        Args:
            cached_content: context for the model.

        Returns:
            `GenerativeModel` object with `cached_content` as its context.
        """
        if isinstance(cached_content, str):
            cached_content = caching.CachedContent.get(name=cached_content)

        # call __new__ with the cached_content to set the model's context. This is done to avoid
        # the exposing `cached_content` as a public attribute.
        self = cls.__new__(cls, cached_content=cached_content)

        # call __init__ to set the model's `generation_config`, `safety_settings`.
        # `model_name` will be the name of the model for which the `cached_content` was created.
        self.__init__(
            model_name=cached_content.model,
            generation_config=generation_config,
            safety_settings=safety_settings,
        )
        return self

    def generate_content(
        self,
        contents: content_types.ContentsType,
        *,
        generation_config: generation_types.GenerationConfigType | None = None,
        safety_settings: safety_types.SafetySettingOptions | None = None,
        stream: bool = False,
        tools: content_types.FunctionLibraryType | None = None,
        tool_config: content_types.ToolConfigType | None = None,
        request_options: helper_types.RequestOptionsType | None = None,
    ) -> generation_types.GenerateContentResponse:
        """A multipurpose function to generate responses from the model.

        This `GenerativeModel.generate_content` method can handle multimodal input, and multi-turn
        conversations.

        >>> model = genai.GenerativeModel('models/gemini-pro')
        >>> response = model.generate_content('Tell me a story about a magic backpack')
        >>> response.text

        ### Streaming

        This method supports streaming with the `stream=True`. The result has the same type as the non streaming case,
        but you can iterate over the response chunks as they become available:

        >>> response = model.generate_content('Tell me a story about a magic backpack', stream=True)
        >>> for chunk in response:
        ...   print(chunk.text)

        ### Multi-turn

        This method supports multi-turn chats but is **stateless**: the entire conversation history needs to be sent with each
        request. This takes some manual management but gives you complete control:

        >>> messages = [{'role':'user', 'parts': ['hello']}]
        >>> response = model.generate_content(messages) # "Hello, how can I help"
        >>> messages.append(response.candidates[0].content)
        >>> messages.append({'role':'user', 'parts': ['How does quantum physics work?']})
        >>> response = model.generate_content(messages)

        For a simpler multi-turn interface see `GenerativeModel.start_chat`.

        ### Input type flexibility

        While the underlying API strictly expects a `list[protos.Content]` objects, this method
        will convert the user input into the correct type. The hierarchy of types that can be
        converted is below. Any of these objects can be passed as an equivalent `dict`.

        * `Iterable[protos.Content]`
        * `protos.Content`
        * `Iterable[protos.Part]`
        * `protos.Part`
        * `str`, `Image`, or `protos.Blob`

        In an `Iterable[protos.Content]` each `content` is a separate message.
        But note that an `Iterable[protos.Part]` is taken as the parts of a single message.

        Arguments:
            contents: The contents serving as the model's prompt.
            generation_config: Overrides for the model's generation config.
            safety_settings: Overrides for the model's safety settings.
            stream: If True, yield response chunks as they are generated.
            tools: `protos.Tools` more info coming soon.
            request_options: Options for the request.
        """
        if not contents:
            raise TypeError("contents must not be empty")

        request = self._prepare_request(
            contents=contents,
            generation_config=generation_config,
            safety_settings=safety_settings,
            tools=tools,
            tool_config=tool_config,
        )
        if self._client is None:
            self._client = client.get_default_generative_client()

        if request_options is None:
            request_options = {}

        try:
            if stream:
                with generation_types.rewrite_stream_error():
                    iterator = self._client.stream_generate_content(
                        request,
                        **request_options,
                    )
                return generation_types.GenerateContentResponse.from_iterator(iterator)
            else:
                response = self._client.generate_content(
                    request,
                    **request_options,
                )
                return generation_types.GenerateContentResponse.from_response(response)
        except google.api_core.exceptions.InvalidArgument as e:
            if e.message.startswith("Request payload size exceeds the limit:"):
                e.message += (
                    " The file size is too large. Please use the File API to upload your files instead. "
                    "Example: `f = genai.upload_file(path); m.generate_content(['tell me about this file:', f])`"
                )
            raise

    async def generate_content_async(
        self,
        contents: content_types.ContentsType,
        *,
        generation_config: generation_types.GenerationConfigType | None = None,
        safety_settings: safety_types.SafetySettingOptions | None = None,
        stream: bool = False,
        tools: content_types.FunctionLibraryType | None = None,
        tool_config: content_types.ToolConfigType | None = None,
        request_options: helper_types.RequestOptionsType | None = None,
    ) -> generation_types.AsyncGenerateContentResponse:
        """The async version of `GenerativeModel.generate_content`."""
        if not contents:
            raise TypeError("contents must not be empty")

        request = self._prepare_request(
            contents=contents,
            generation_config=generation_config,
            safety_settings=safety_settings,
            tools=tools,
            tool_config=tool_config,
        )
        if self._async_client is None:
            self._async_client = client.get_default_generative_async_client()

        if request_options is None:
            request_options = {}

        try:
            if stream:
                with generation_types.rewrite_stream_error():
                    iterator = await self._async_client.stream_generate_content(
                        request,
                        **request_options,
                    )
                return await generation_types.AsyncGenerateContentResponse.from_aiterator(iterator)
            else:
                response = await self._async_client.generate_content(
                    request,
                    **request_options,
                )
                return generation_types.AsyncGenerateContentResponse.from_response(response)
        except google.api_core.exceptions.InvalidArgument as e:
            if e.message.startswith("Request payload size exceeds the limit:"):
                e.message += (
                    " The file size is too large. Please use the File API to upload your files instead. "
                    "Example: `f = genai.upload_file(path); m.generate_content(['tell me about this file:', f])`"
                )
            raise

    # fmt: off
    def count_tokens(
        self,
        contents: content_types.ContentsType = None,
        *,
        generation_config: generation_types.GenerationConfigType | None = None,
        safety_settings: safety_types.SafetySettingOptions | None = None,
        tools: content_types.FunctionLibraryType | None = None,
        tool_config: content_types.ToolConfigType | None = None,
        request_options: helper_types.RequestOptionsType | None = None,
    ) -> protos.CountTokensResponse:
        if request_options is None:
            request_options = {}

        if self._client is None:
            self._client = client.get_default_generative_client()

        request = protos.CountTokensRequest(
            model=self.model_name,
            generate_content_request=self._prepare_request(
                contents=contents,
                generation_config=generation_config,
                safety_settings=safety_settings,
                tools=tools,
                tool_config=tool_config,
        ))
        return self._client.count_tokens(request, **request_options)

    async def count_tokens_async(
        self,
        contents: content_types.ContentsType = None,
        *,
        generation_config: generation_types.GenerationConfigType | None = None,
        safety_settings: safety_types.SafetySettingOptions | None = None,
        tools: content_types.FunctionLibraryType | None = None,
        tool_config: content_types.ToolConfigType | None = None,
        request_options: helper_types.RequestOptionsType | None = None,
    ) -> protos.CountTokensResponse:
        if request_options is None:
            request_options = {}

        if self._async_client is None:
            self._async_client = client.get_default_generative_async_client()

        request = protos.CountTokensRequest(
            model=self.model_name,
            generate_content_request=self._prepare_request(
                contents=contents,
                generation_config=generation_config,
                safety_settings=safety_settings,
                tools=tools,
                tool_config=tool_config,
        ))
        return await self._async_client.count_tokens(request, **request_options)

    # fmt: on

    def start_chat(
        self,
        *,
        history: Iterable[content_types.StrictContentType] | None = None,
        enable_automatic_function_calling: bool = False,
    ) -> ChatSession:
        """Returns a `genai.ChatSession` attached to this model.

        >>> model = genai.GenerativeModel()
        >>> chat = model.start_chat(history=[...])
        >>> response = chat.send_message("Hello?")

        Arguments:
            history: An iterable of `protos.Content` objects, or equivalents to initialize the session.
        """
        if self._generation_config.get("candidate_count", 1) > 1:
            raise ValueError(
                "Invalid configuration: The chat functionality does not support `candidate_count` greater than 1."
            )
        return ChatSession(
            model=self,
            history=history,
            enable_automatic_function_calling=enable_automatic_function_calling,
        )


class ChatSession:
    """Contains an ongoing conversation with the model.

    >>> model = genai.GenerativeModel('models/gemini-pro')
    >>> chat = model.start_chat()
    >>> response = chat.send_message("Hello")
    >>> print(response.text)
    >>> response = chat.send_message("Hello again")
    >>> print(response.text)
    >>> response = chat.send_message(...

    This `ChatSession` object collects the messages sent and received, in its
    `ChatSession.history` attribute.

    Arguments:
        model: The model to use in the chat.
        history: A chat history to initialize the object with.
    """

    _USER_ROLE = "user"
    _MODEL_ROLE = "model"

    def __init__(
        self,
        model: GenerativeModel,
        history: Iterable[content_types.StrictContentType] | None = None,
        enable_automatic_function_calling: bool = False,
    ):
        self.model: GenerativeModel = model
        self._history: list[protos.Content] = content_types.to_contents(history)
        self._last_sent: protos.Content | None = None
        self._last_received: generation_types.BaseGenerateContentResponse | None = None
        self.enable_automatic_function_calling = enable_automatic_function_calling

    def send_message(
        self,
        content: content_types.ContentType,
        *,
        generation_config: generation_types.GenerationConfigType = None,
        safety_settings: safety_types.SafetySettingOptions = None,
        stream: bool = False,
        tools: content_types.FunctionLibraryType | None = None,
        tool_config: content_types.ToolConfigType | None = None,
        request_options: helper_types.RequestOptionsType | None = None,
    ) -> generation_types.GenerateContentResponse:
        """Sends the conversation history with the added message and returns the model's response.

        Appends the request and response to the conversation history.

        >>> model = genai.GenerativeModel('models/gemini-pro')
        >>> chat = model.start_chat()
        >>> response = chat.send_message("Hello")
        >>> print(response.text)
        "Hello! How can I assist you today?"
        >>> len(chat.history)
        2

        Call it with `stream=True` to receive response chunks as they are generated:

        >>> chat = model.start_chat()
        >>> response = chat.send_message("Explain quantum physics", stream=True)
        >>> for chunk in response:
        ...   print(chunk.text, end='')

        Once iteration over chunks is complete, the `response` and `ChatSession` are in states identical to the
        `stream=False` case. Some properties are not available until iteration is complete.

        Like `GenerativeModel.generate_content` this method lets you override the model's `generation_config` and
        `safety_settings`.

        Arguments:
             content: The message contents.
             generation_config: Overrides for the model's generation config.
             safety_settings: Overrides for the model's safety settings.
             stream: If True, yield response chunks as they are generated.
        """
        if request_options is None:
            request_options = {}

        if self.enable_automatic_function_calling and stream:
            raise NotImplementedError(
                "Unsupported configuration: The `google.generativeai` SDK currently does not support the combination of `stream=True` and `enable_automatic_function_calling=True`."
            )

        tools_lib = self.model._get_tools_lib(tools)

        content = content_types.to_content(content)

        if not content.role:
            content.role = self._USER_ROLE

        history = self.history[:]
        history.append(content)

        generation_config = generation_types.to_generation_config_dict(generation_config)
        if generation_config.get("candidate_count", 1) > 1:
            raise ValueError(
                "Invalid configuration: The chat functionality does not support `candidate_count` greater than 1."
            )

        response = self.model.generate_content(
            contents=history,
            generation_config=generation_config,
            safety_settings=safety_settings,
            stream=stream,
            tools=tools_lib,
            tool_config=tool_config,
            request_options=request_options,
        )

        self._check_response(response=response, stream=stream)

        if self.enable_automatic_function_calling and tools_lib is not None:
            self.history, content, response = self._handle_afc(
                response=response,
                history=history,
                generation_config=generation_config,
                safety_settings=safety_settings,
                stream=stream,
                tools_lib=tools_lib,
                request_options=request_options,
            )

        self._last_sent = content
        self._last_received = response

        return response

    def _check_response(self, *, response, stream):
        if response.prompt_feedback.block_reason:
            raise generation_types.BlockedPromptException(response.prompt_feedback)

        if not stream:
            if response.candidates[0].finish_reason not in (
                protos.Candidate.FinishReason.FINISH_REASON_UNSPECIFIED,
                protos.Candidate.FinishReason.STOP,
                protos.Candidate.FinishReason.MAX_TOKENS,
            ):
                raise generation_types.StopCandidateException(response.candidates[0])

    def _get_function_calls(self, response) -> list[protos.FunctionCall]:
        candidates = response.candidates
        if len(candidates) != 1:
            raise ValueError(
                f"Invalid number of candidates: Automatic function calling only works with 1 candidate, but {len(candidates)} were provided."
            )
        parts = candidates[0].content.parts
        function_calls = [part.function_call for part in parts if part and "function_call" in part]
        return function_calls

    def _handle_afc(
        self,
        *,
        response,
        history,
        generation_config,
        safety_settings,
        stream,
        tools_lib,
        request_options,
    ) -> tuple[list[protos.Content], protos.Content, generation_types.BaseGenerateContentResponse]:

        while function_calls := self._get_function_calls(response):
            if not all(callable(tools_lib[fc]) for fc in function_calls):
                break
            history.append(response.candidates[0].content)

            function_response_parts: list[protos.Part] = []
            for fc in function_calls:
                fr = tools_lib(fc)
                assert fr is not None, (
                    "Unexpected state: The function reference (fr) should never be None. It should only return None if the declaration "
                    "is not callable, which is checked earlier in the code."
                )
                function_response_parts.append(fr)

            send = protos.Content(role=self._USER_ROLE, parts=function_response_parts)
            history.append(send)

            response = self.model.generate_content(
                contents=history,
                generation_config=generation_config,
                safety_settings=safety_settings,
                stream=stream,
                tools=tools_lib,
                request_options=request_options,
            )

            self._check_response(response=response, stream=stream)

        *history, content = history
        return history, content, response

    async def send_message_async(
        self,
        content: content_types.ContentType,
        *,
        generation_config: generation_types.GenerationConfigType = None,
        safety_settings: safety_types.SafetySettingOptions = None,
        stream: bool = False,
        tools: content_types.FunctionLibraryType | None = None,
        tool_config: content_types.ToolConfigType | None = None,
        request_options: helper_types.RequestOptionsType | None = None,
    ) -> generation_types.AsyncGenerateContentResponse:
        """The async version of `ChatSession.send_message`."""
        if request_options is None:
            request_options = {}

        if self.enable_automatic_function_calling and stream:
            raise NotImplementedError(
                "Unsupported configuration: The `google.generativeai` SDK currently does not support the combination of `stream=True` and `enable_automatic_function_calling=True`."
            )

        tools_lib = self.model._get_tools_lib(tools)

        content = content_types.to_content(content)

        if not content.role:
            content.role = self._USER_ROLE

        history = self.history[:]
        history.append(content)

        generation_config = generation_types.to_generation_config_dict(generation_config)
        if generation_config.get("candidate_count", 1) > 1:
            raise ValueError(
                "Invalid configuration: The chat functionality does not support `candidate_count` greater than 1."
            )

        response = await self.model.generate_content_async(
            contents=history,
            generation_config=generation_config,
            safety_settings=safety_settings,
            stream=stream,
            tools=tools_lib,
            tool_config=tool_config,
            request_options=request_options,
        )

        self._check_response(response=response, stream=stream)

        if self.enable_automatic_function_calling and tools_lib is not None:
            self.history, content, response = await self._handle_afc_async(
                response=response,
                history=history,
                generation_config=generation_config,
                safety_settings=safety_settings,
                stream=stream,
                tools_lib=tools_lib,
                request_options=request_options,
            )

        self._last_sent = content
        self._last_received = response

        return response

    async def _handle_afc_async(
        self,
        *,
        response,
        history,
        generation_config,
        safety_settings,
        stream,
        tools_lib,
        request_options,
    ) -> tuple[list[protos.Content], protos.Content, generation_types.BaseGenerateContentResponse]:

        while function_calls := self._get_function_calls(response):
            if not all(callable(tools_lib[fc]) for fc in function_calls):
                break
            history.append(response.candidates[0].content)

            function_response_parts: list[protos.Part] = []
            for fc in function_calls:
                fr = tools_lib(fc)
                assert fr is not None, (
                    "Unexpected state: The function reference (fr) should never be None. It should only return None if the declaration "
                    "is not callable, which is checked earlier in the code."
                )
                function_response_parts.append(fr)

            send = protos.Content(role=self._USER_ROLE, parts=function_response_parts)
            history.append(send)

            response = await self.model.generate_content_async(
                contents=history,
                generation_config=generation_config,
                safety_settings=safety_settings,
                stream=stream,
                tools=tools_lib,
                request_options=request_options,
            )

            self._check_response(response=response, stream=stream)

        *history, content = history
        return history, content, response

    def __copy__(self):
        return ChatSession(
            model=self.model,
            # Be sure the copy doesn't share the history.
            history=list(self.history),
        )

    def rewind(self) -> tuple[protos.Content, protos.Content]:
        """Removes the last request/response pair from the chat history."""
        if self._last_received is None:
            result = self._history.pop(-2), self._history.pop()
            return result
        else:
            result = self._last_sent, self._last_received.candidates[0].content
            self._last_sent = None
            self._last_received = None
            return result

    @property
    def last(self) -> generation_types.BaseGenerateContentResponse | None:
        """returns the last received `genai.GenerateContentResponse`"""
        return self._last_received

    @property
    def history(self) -> list[protos.Content]:
        """The chat history."""
        last = self._last_received
        if last is None:
            return self._history

        if last.candidates[0].finish_reason not in (
            protos.Candidate.FinishReason.FINISH_REASON_UNSPECIFIED,
            protos.Candidate.FinishReason.STOP,
            protos.Candidate.FinishReason.MAX_TOKENS,
        ):
            error = generation_types.StopCandidateException(last.candidates[0])
            last._error = error

        if last._error is not None:
            raise generation_types.BrokenResponseError(
                "Unable to build a coherent chat history due to a broken streaming response. "
                "Refer to the previous exception for details. "
                "To inspect the last response object, use `chat.last`. "
                "To remove the last request/response `Content` objects from the chat, "
                "call `last_send, last_received = chat.rewind()` and continue without it."
            ) from last._error

        sent = self._last_sent
        received = last.candidates[0].content
        if not received.role:
            received.role = self._MODEL_ROLE
        self._history.extend([sent, received])

        self._last_sent = None
        self._last_received = None

        return self._history

    @history.setter
    def history(self, history):
        self._history = content_types.to_contents(history)
        self._last_sent = None
        self._last_received = None

    def __repr__(self) -> str:
        _dict_repr = reprlib.Repr()
        _model = str(self.model).replace("\n", "\n" + " " * 4)

        def content_repr(x):
            return f"protos.Content({_dict_repr.repr(type(x).to_dict(x))})"

        try:
            history = list(self.history)
        except (generation_types.BrokenResponseError, generation_types.IncompleteIterationError):
            history = list(self._history)

        if self._last_sent is not None:
            history.append(self._last_sent)
        history = [content_repr(x) for x in history]

        last_received = self._last_received
        if last_received is not None:
            if last_received._error is not None:
                history.append("<STREAMING ERROR>")
            else:
                history.append("<STREAMING IN PROGRESS>")

        _history = ",\n    " + f"history=[{', '.join(history)}]\n)"

        return (
            textwrap.dedent(
                f"""\
                ChatSession(
                    model="""
            )
            + _model
            + _history
        )<|MERGE_RESOLUTION|>--- conflicted
+++ resolved
@@ -137,9 +137,8 @@
         safety_settings: safety_types.SafetySettingOptions | None = None,
         tools: content_types.FunctionLibraryType | None,
         tool_config: content_types.ToolConfigType | None,
-<<<<<<< HEAD
-    ) -> glm.GenerateContentRequest:
-        """Creates a `glm.GenerateContentRequest` from raw inputs."""
+    ) -> protos.GenerateContentRequest:
+        """Creates a `protos.GenerateContentRequest` from raw inputs."""
         if hasattr(self, "cached_content") and any([self._system_instruction, tools, tool_config]):
             raise ValueError(
                 "`tools`, `tool_config`, `system_instruction` cannot be set on a model instantinated with `cached_content` as its context."
@@ -147,10 +146,6 @@
 
         cached_content = getattr(self, "cached_content", None)
 
-=======
-    ) -> protos.GenerateContentRequest:
-        """Creates a `protos.GenerateContentRequest` from raw inputs."""
->>>>>>> f08c7897
         tools_lib = self._get_tools_lib(tools)
         if tools_lib is not None:
             tools_lib = tools_lib.to_proto()
