--- conflicted
+++ resolved
@@ -24,14 +24,8 @@
 
 @dataclasses.dataclass
 class _ClientManager:
-<<<<<<< HEAD
     client_config: Dict[str, Any] = dataclasses.field(default_factory=dict)
     default_metadata: Sequence[Tuple[str, str]] = ()
-=======
-    client_config: dict[str, Any] = dataclasses.field(default_factory=dict)
-    default_metadata: Sequence[tuple[str, str]] = ()
-
->>>>>>> b3fa336a
     discuss_client: glm.DiscussServiceClient | None = None
     discuss_async_client: glm.DiscussServiceAsyncClient | None = None
     clients: dict[str, Any] = dataclasses.field(default_factory=dict)
