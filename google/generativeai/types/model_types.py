# -*- coding: utf-8 -*-
# Copyright 2023 Google LLC
#
# Licensed under the Apache License, Version 2.0 (the "License");
# you may not use this file except in compliance with the License.
# You may obtain a copy of the License at
#
#     http://www.apache.org/licenses/LICENSE-2.0
#
# Unless required by applicable law or agreed to in writing, software
# distributed under the License is distributed on an "AS IS" BASIS,
# WITHOUT WARRANTIES OR CONDITIONS OF ANY KIND, either express or implied.
# See the License for the specific language governing permissions and
# limitations under the License.
"""Type definitions for the models service."""
from __future__ import annotations

from collections.abc import Mapping
import csv
import dataclasses
import datetime
import json
import pathlib
import re

from typing import Any, Iterable, Union

import urllib.request
from typing_extensions import TypedDict

from google.generativeai import protos
from google.generativeai.types import permission_types
from google.generativeai import string_utils


__all__ = [
    "Model",
    "ModelNameOptions",
    "AnyModelNameOptions",
    "BaseModelNameOptions",
    "TunedModelNameOptions",
    "ModelsIterable",
    "TunedModel",
    "TunedModelState",
]

TunedModelState = protos.TunedModel.State

TunedModelStateOptions = Union[None, str, int, TunedModelState]

_TUNED_MODEL_VALID_NAME = r"[a-z](([a-z0-9-]{0,61}[a-z0-9])?)$"
TUNED_MODEL_NAME_ERROR_MSG = """The `name` must consist of alphanumeric characters (or -) and be at most 63 characters; The name you entered:
\tlen(name)== {length}
\tname={name}
"""


def valid_tuned_model_name(name: str) -> bool:
    return re.match(_TUNED_MODEL_VALID_NAME, name) is not None


# fmt: off
_TUNED_MODEL_STATES: dict[TunedModelStateOptions, TunedModelState] = {
    TunedModelState.ACTIVE: TunedModelState.ACTIVE,
    int(TunedModelState.ACTIVE): TunedModelState.ACTIVE,
    "active": TunedModelState.ACTIVE,

    TunedModelState.CREATING: TunedModelState.CREATING,
    int(TunedModelState.CREATING): TunedModelState.CREATING,
    "creating": TunedModelState.CREATING,

    TunedModelState.FAILED: TunedModelState.FAILED,
    int(TunedModelState.FAILED): TunedModelState.FAILED,
    "failed": TunedModelState.FAILED,

    TunedModelState.STATE_UNSPECIFIED: TunedModelState.STATE_UNSPECIFIED,
    int(TunedModelState.STATE_UNSPECIFIED): TunedModelState.STATE_UNSPECIFIED,
    "state_unspecified": TunedModelState.STATE_UNSPECIFIED,
    "unspecified": TunedModelState.STATE_UNSPECIFIED,
    None: TunedModelState.STATE_UNSPECIFIED,
}
# fmt: on


def to_tuned_model_state(x: TunedModelStateOptions) -> TunedModelState:
    if isinstance(x, str):
        x = x.lower()
    return _TUNED_MODEL_STATES[x]


@string_utils.prettyprint
@dataclasses.dataclass
class Model:
    """A dataclass representation of a `protos.Model`.

    Attributes:
        name: The resource name of the `Model`. Format: `models/{model}` with a `{model}` naming
           convention of: "{base_model_id}-{version}". For example: `models/chat-bison-001`.
        base_model_id: The base name of the model. For example: `chat-bison`.
        version:  The major version number of the model. For example: `001`.
        display_name: The human-readable name of the model. E.g. `"Chat Bison"`. The name can be up
           to 128 characters long and can consist of any UTF-8 characters.
        description: A short description of the model.
        input_token_limit: Maximum number of input tokens allowed for this model.
        output_token_limit: Maximum number of output tokens available for this model.
        supported_generation_methods: lists which methods are supported by the model. The method
          names are defined as Pascal case strings, such as `generateMessage` which correspond to
          API methods.
    """

    name: str
    base_model_id: str
    version: str
    display_name: str
    description: str
    input_token_limit: int
    output_token_limit: int
    supported_generation_methods: list[str]
    temperature: float | None = None
    max_temperature: float | None = None
    top_p: float | None = None
    top_k: int | None = None


def _fix_microseconds(match):
    # microseconds needs exactly 6 digits
    fraction = float(match.group(0))
    return f".{int(round(fraction*1e6)):06d}"


def idecode_time(parent: dict["str", Any], name: str):
    time = parent.pop(name, None)
    if time is not None:
        if "." in time:
            time = re.sub(r"\.\d+", _fix_microseconds, time)
            dt = datetime.datetime.strptime(time, "%Y-%m-%dT%H:%M:%S.%fZ")
        else:
            dt = datetime.datetime.strptime(time, "%Y-%m-%dT%H:%M:%SZ")

        dt = dt.replace(tzinfo=datetime.timezone.utc)
        parent[name] = dt


def decode_tuned_model(tuned_model: protos.TunedModel | dict["str", Any]) -> TunedModel:
    if isinstance(tuned_model, protos.TunedModel):
        tuned_model = type(tuned_model).to_dict(
            tuned_model, including_default_value_fields=False
        )  # pytype: disable=attribute-error
    tuned_model["state"] = to_tuned_model_state(tuned_model.pop("state", None))

    base_model = tuned_model.pop("base_model", None)
    tuned_model_source = tuned_model.pop("tuned_model_source", None)
    if base_model is not None:
        tuned_model["base_model"] = base_model
        tuned_model["source_model"] = base_model
    elif tuned_model_source is not None:
        tuned_model["base_model"] = tuned_model_source["base_model"]
        tuned_model["source_model"] = tuned_model_source["tuned_model"]

    idecode_time(tuned_model, "create_time")
    idecode_time(tuned_model, "update_time")

    task = tuned_model.pop("tuning_task", None)
    if task is not None:
        hype = task.pop("hyperparameters", None)
        if hype is not None:
            hype = Hyperparameters(**hype)
            task["hyperparameters"] = hype

        idecode_time(task, "start_time")
        idecode_time(task, "complete_time")

        snapshots = task.pop("snapshots", None)
        if snapshots is not None:
            for snap in snapshots:
                idecode_time(snap, "compute_time")
            task["snapshots"] = snapshots
        task = TuningTask(**task)
        tuned_model["tuning_task"] = task
    return TunedModel(**tuned_model)


@string_utils.prettyprint
@dataclasses.dataclass
class TunedModel:
    """A dataclass representation of a `protos.TunedModel`."""

    name: str | None = None
    source_model: str | None = None
    base_model: str | None = None
    display_name: str = ""
    description: str = ""
    temperature: float | None = None
    top_p: float | None = None
    top_k: float | None = None
    state: TunedModelState = TunedModelState.STATE_UNSPECIFIED
    create_time: datetime.datetime | None = None
    update_time: datetime.datetime | None = None
    tuning_task: TuningTask | None = None
<<<<<<< HEAD
    reader_project_numbers: List[int] | None = None
=======
    reader_project_numbers: list[int] | None = None
>>>>>>> 8f7f5cb4

    @property
    def permissions(self) -> permission_types.Permissions:
        return permission_types.Permissions(self)


@string_utils.prettyprint
@dataclasses.dataclass
class TuningTask:
    start_time: datetime.datetime | None = None
    complete_time: datetime.datetime | None = None
    snapshots: list[TuningSnapshot] = dataclasses.field(default_factory=list)
    hyperparameters: Hyperparameters | None = None


class TuningExampleDict(TypedDict):
    text_input: str
    output: str


TuningExampleOptions = Union[TuningExampleDict, protos.TuningExample, tuple[str, str], list[str]]

# TODO(markdaoust): gs:// URLS? File-type argument for files without extension?
TuningDataOptions = Union[
    pathlib.Path,
    str,
    protos.Dataset,
    Mapping[str, Iterable[str]],
    Iterable[TuningExampleOptions],
]


def encode_tuning_data(
    data: TuningDataOptions, input_key="text_input", output_key="output"
) -> protos.Dataset:
    if isinstance(data, protos.Dataset):
        return data

    if isinstance(data, str):
        # Strings are either URLs or system paths.
        if re.match(r"^\w+://\S+$", data):
            data = _normalize_url(data)
        else:
            # Normalize system paths to use pathlib
            data = pathlib.Path(data)

    if isinstance(data, (str, pathlib.Path)):
        if isinstance(data, str):
            f = urllib.request.urlopen(data)
            # csv needs strings, json does not.
            content = (line.decode("utf-8") for line in f)
        else:
            f = data.open("r")
            content = f

        if str(data).lower().endswith(".json"):
            with f:
                data = json.load(f)
        else:
            with f:
                data = csv.DictReader(content)
                return _convert_iterable(data, input_key, output_key)

    if hasattr(data, "keys"):
        return _convert_dict(data, input_key, output_key)
    else:
        return _convert_iterable(data, input_key, output_key)


def _normalize_url(url: str) -> str:
    sheet_base = "https://docs.google.com/spreadsheets"
    if url.startswith(sheet_base):
        # Normalize google-sheets URLs to download the csv.
        id_match = re.match(f"{sheet_base}/d/[^/]+", url)
        if id_match is None:
            raise ValueError("Incomplete Google Sheets URL: {data}")

        if tab_match := re.search(r"gid=(\d+)", url):
            tab_param = f"&gid={tab_match.group(1)}"
        else:
            tab_param = ""

        url = f"{id_match.group(0)}/export?format=csv{tab_param}"

    return url


def _convert_dict(data, input_key, output_key):
    new_data = list()

    try:
        inputs = data[input_key]
    except KeyError:
        raise KeyError(
            f"Invalid key: The input key '{input_key}' does not exist in the data. "
            f"Available keys are: {sorted(data.keys())}."
        )

    try:
        outputs = data[output_key]
    except KeyError:
        raise KeyError(
            f"Invalid key: The output key '{output_key}' does not exist in the data. "
            f"Available keys are: {sorted(data.keys())}."
        )

    for i, o in zip(inputs, outputs):
        new_data.append(protos.TuningExample({"text_input": str(i), "output": str(o)}))
    return protos.Dataset(examples=protos.TuningExamples(examples=new_data))


def _convert_iterable(data, input_key, output_key):
    new_data = list()
    for example in data:
        example = encode_tuning_example(example, input_key, output_key)
        new_data.append(example)
    return protos.Dataset(examples=protos.TuningExamples(examples=new_data))


def encode_tuning_example(example: TuningExampleOptions, input_key, output_key):
    if isinstance(example, protos.TuningExample):
        return example
    elif isinstance(example, (tuple, list)):
        a, b = example
        example = protos.TuningExample(text_input=a, output=b)
    else:  # dict
        example = protos.TuningExample(text_input=example[input_key], output=example[output_key])
    return example


@string_utils.prettyprint
@dataclasses.dataclass
class TuningSnapshot:
    step: int
    epoch: int
    mean_score: float
    compute_time: datetime.datetime


@string_utils.prettyprint
@dataclasses.dataclass
class Hyperparameters:
    epoch_count: int = 0
    batch_size: int = 0
    learning_rate: float = 0.0


BaseModelNameOptions = Union[str, Model, protos.Model]
TunedModelNameOptions = Union[str, TunedModel, protos.TunedModel]
AnyModelNameOptions = Union[str, Model, protos.Model, TunedModel, protos.TunedModel]
ModelNameOptions = AnyModelNameOptions


def make_model_name(name: AnyModelNameOptions):
    if isinstance(name, (Model, protos.Model, TunedModel, protos.TunedModel)):
        name = name.name  # pytype: disable=attribute-error
    elif isinstance(name, str):
        name = name
    else:
        raise TypeError(
            "Invalid input type. Expected one of the following types: `str`, `Model`, or `TunedModel`."
        )

    if not (name.startswith("models/") or name.startswith("tunedModels/")):
        raise ValueError(
            f"Invalid model name: '{name}'. Model names should start with 'models/' or 'tunedModels/'."
        )

    return name


ModelsIterable = Iterable[Model]
TunedModelsIterable = Iterable[TunedModel]


@string_utils.prettyprint
@dataclasses.dataclass
class TokenCount:
    """A dataclass representation of a `protos.TokenCountResponse`.

    Attributes:
        token_count: The number of tokens returned by the model's tokenizer for the `input_text`.
        token_count_limit:
    """

    token_count: int
    token_count_limit: int

    def over_limit(self):
        return self.token_count > self.token_count_limit<|MERGE_RESOLUTION|>--- conflicted
+++ resolved
@@ -197,11 +197,7 @@
     create_time: datetime.datetime | None = None
     update_time: datetime.datetime | None = None
     tuning_task: TuningTask | None = None
-<<<<<<< HEAD
-    reader_project_numbers: List[int] | None = None
-=======
     reader_project_numbers: list[int] | None = None
->>>>>>> 8f7f5cb4
 
     @property
     def permissions(self) -> permission_types.Permissions:
