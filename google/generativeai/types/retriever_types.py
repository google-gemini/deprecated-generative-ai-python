--- conflicted
+++ resolved
@@ -445,10 +445,6 @@
             client = get_default_retriever_client()
 
         request = glm.DeleteDocumentRequest(name=name, force=bool(force))
-<<<<<<< HEAD
-
-=======
->>>>>>> 1b2597e6
         client.delete_document(request)
 
     async def delete_document_async(
@@ -462,10 +458,6 @@
             client = get_default_retriever_async_client()
 
         request = glm.DeleteDocumentRequest(name=name, force=bool(force))
-<<<<<<< HEAD
-
-=======
->>>>>>> 1b2597e6
         await client.delete_document(request)
 
     def list_documents(
