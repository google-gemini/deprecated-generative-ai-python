# -*- coding: utf-8 -*-
# Copyright 2023 Google LLC
#
# Licensed under the Apache License, Version 2.0 (the "License");
# you may not use this file except in compliance with the License.
# You may obtain a copy of the License at
#
#     http://www.apache.org/licenses/LICENSE-2.0
#
# Unless required by applicable law or agreed to in writing, software
# distributed under the License is distributed on an "AS IS" BASIS,
# WITHOUT WARRANTIES OR CONDITIONS OF ANY KIND, either express or implied.
# See the License for the specific language governing permissions and
# limitations under the License.
from __future__ import annotations

from collections.abc import Mapping

import enum
import typing
from typing import Dict, Iterable, List, Union

from typing_extensions import TypedDict


from google.ai import generativelanguage as glm
from google.generativeai import string_utils


__all__ = [
    "HarmCategory",
    "HarmProbability",
    "HarmBlockThreshold",
    "BlockedReason",
    "ContentFilterDict",
    "SafetyRatingDict",
    "SafetySettingDict",
    "SafetyFeedbackDict",
]

# These are basic python enums, it's okay to expose them
HarmProbability = glm.SafetyRating.HarmProbability
HarmBlockThreshold = glm.SafetySetting.HarmBlockThreshold
BlockedReason = glm.ContentFilter.BlockedReason

import proto


class HarmCategory(proto.Enum):
    """
    Harm Categories supported by the gemini-family model
    """

    HARM_CATEGORY_UNSPECIFIED = glm.HarmCategory.HARM_CATEGORY_UNSPECIFIED.value
    HARM_CATEGORY_HARASSMENT = glm.HarmCategory.HARM_CATEGORY_HARASSMENT.value
    HARM_CATEGORY_HATE_SPEECH = glm.HarmCategory.HARM_CATEGORY_HATE_SPEECH.value
    HARM_CATEGORY_SEXUALLY_EXPLICIT = glm.HarmCategory.HARM_CATEGORY_SEXUALLY_EXPLICIT.value
    HARM_CATEGORY_DANGEROUS_CONTENT = glm.HarmCategory.HARM_CATEGORY_DANGEROUS_CONTENT.value


HarmCategoryOptions = Union[str, int, HarmCategory]

# fmt: off
_HARM_CATEGORIES: Dict[HarmCategoryOptions, glm.HarmCategory] = {
    glm.HarmCategory.HARM_CATEGORY_UNSPECIFIED: glm.HarmCategory.HARM_CATEGORY_UNSPECIFIED,
    HarmCategory.HARM_CATEGORY_UNSPECIFIED: glm.HarmCategory.HARM_CATEGORY_UNSPECIFIED,
    0: glm.HarmCategory.HARM_CATEGORY_UNSPECIFIED,
    "harm_category_unspecified": glm.HarmCategory.HARM_CATEGORY_UNSPECIFIED,
    "unspecified": glm.HarmCategory.HARM_CATEGORY_UNSPECIFIED,
    
    7: glm.HarmCategory.HARM_CATEGORY_HARASSMENT,
    glm.HarmCategory.HARM_CATEGORY_HARASSMENT: glm.HarmCategory.HARM_CATEGORY_HARASSMENT,
    HarmCategory.HARM_CATEGORY_HARASSMENT: glm.HarmCategory.HARM_CATEGORY_HARASSMENT,
    "harm_category_harassment": glm.HarmCategory.HARM_CATEGORY_HARASSMENT,
    "harassment": glm.HarmCategory.HARM_CATEGORY_HARASSMENT,

    8: glm.HarmCategory.HARM_CATEGORY_HATE_SPEECH,
    glm.HarmCategory.HARM_CATEGORY_HATE_SPEECH: glm.HarmCategory.HARM_CATEGORY_HATE_SPEECH,
    HarmCategory.HARM_CATEGORY_HATE_SPEECH: glm.HarmCategory.HARM_CATEGORY_HATE_SPEECH,
    'harm_category_hate_speech': glm.HarmCategory.HARM_CATEGORY_HATE_SPEECH,
    'hate_speech': glm.HarmCategory.HARM_CATEGORY_HATE_SPEECH,
    'hate': glm.HarmCategory.HARM_CATEGORY_HATE_SPEECH,

    9: glm.HarmCategory.HARM_CATEGORY_SEXUALLY_EXPLICIT,
    glm.HarmCategory.HARM_CATEGORY_SEXUALLY_EXPLICIT: glm.HarmCategory.HARM_CATEGORY_SEXUALLY_EXPLICIT,
    HarmCategory.HARM_CATEGORY_SEXUALLY_EXPLICIT: glm.HarmCategory.HARM_CATEGORY_SEXUALLY_EXPLICIT,
    "harm_category_sexually_explicit": glm.HarmCategory.HARM_CATEGORY_SEXUALLY_EXPLICIT,
    "harm_category_sexual": glm.HarmCategory.HARM_CATEGORY_SEXUALLY_EXPLICIT,
    "sexually_explicit": glm.HarmCategory.HARM_CATEGORY_SEXUALLY_EXPLICIT,
    "sexual": glm.HarmCategory.HARM_CATEGORY_SEXUALLY_EXPLICIT,
    "sex": glm.HarmCategory.HARM_CATEGORY_SEXUALLY_EXPLICIT,

    10: glm.HarmCategory.HARM_CATEGORY_DANGEROUS_CONTENT,
    glm.HarmCategory.HARM_CATEGORY_DANGEROUS_CONTENT: glm.HarmCategory.HARM_CATEGORY_DANGEROUS_CONTENT,
    HarmCategory.HARM_CATEGORY_DANGEROUS_CONTENT: glm.HarmCategory.HARM_CATEGORY_DANGEROUS_CONTENT,
    "harm_category_dangerous_content": glm.HarmCategory.HARM_CATEGORY_DANGEROUS_CONTENT,
    "harm_category_dangerous": glm.HarmCategory.HARM_CATEGORY_DANGEROUS_CONTENT,
    "dangerous": glm.HarmCategory.HARM_CATEGORY_DANGEROUS_CONTENT,
    "danger": glm.HarmCategory.HARM_CATEGORY_DANGEROUS_CONTENT,
}
# fmt: on


def to_harm_category(x: HarmCategoryOptions) -> glm.HarmCategory:
    if isinstance(x, str):
        x = x.lower()
    return _HARM_CATEGORIES[x]


HarmBlockThresholdOptions = Union[str, int, HarmBlockThreshold]

# fmt: off
_BLOCK_THRESHOLDS: Dict[HarmBlockThresholdOptions, HarmBlockThreshold] = {
    HarmBlockThreshold.HARM_BLOCK_THRESHOLD_UNSPECIFIED: HarmBlockThreshold.HARM_BLOCK_THRESHOLD_UNSPECIFIED,
    0: HarmBlockThreshold.HARM_BLOCK_THRESHOLD_UNSPECIFIED,
    "harm_block_threshold_unspecified": HarmBlockThreshold.HARM_BLOCK_THRESHOLD_UNSPECIFIED,
    "block_threshold_unspecified": HarmBlockThreshold.HARM_BLOCK_THRESHOLD_UNSPECIFIED,
    "unspecified": HarmBlockThreshold.HARM_BLOCK_THRESHOLD_UNSPECIFIED,

    HarmBlockThreshold.BLOCK_LOW_AND_ABOVE: HarmBlockThreshold.BLOCK_LOW_AND_ABOVE,
    1: HarmBlockThreshold.BLOCK_LOW_AND_ABOVE,
    "block_low_and_above": HarmBlockThreshold.BLOCK_LOW_AND_ABOVE,
    "low": HarmBlockThreshold.BLOCK_LOW_AND_ABOVE,

    HarmBlockThreshold.BLOCK_MEDIUM_AND_ABOVE: HarmBlockThreshold.BLOCK_MEDIUM_AND_ABOVE,
    2: HarmBlockThreshold.BLOCK_MEDIUM_AND_ABOVE,
    "block_medium_and_above": HarmBlockThreshold.BLOCK_MEDIUM_AND_ABOVE,
    "medium": HarmBlockThreshold.BLOCK_MEDIUM_AND_ABOVE,
    "med": HarmBlockThreshold.BLOCK_MEDIUM_AND_ABOVE,

    HarmBlockThreshold.BLOCK_ONLY_HIGH: HarmBlockThreshold.BLOCK_ONLY_HIGH,
    3: HarmBlockThreshold.BLOCK_ONLY_HIGH,
    "block_only_high": HarmBlockThreshold.BLOCK_ONLY_HIGH,
    "high": HarmBlockThreshold.BLOCK_ONLY_HIGH,

    HarmBlockThreshold.BLOCK_NONE: HarmBlockThreshold.BLOCK_NONE,
    4: HarmBlockThreshold.BLOCK_NONE,
    "block_none": HarmBlockThreshold.BLOCK_NONE,
}
# fmt: on


def to_block_threshold(x: HarmBlockThresholdOptions) -> HarmBlockThreshold:
    if isinstance(x, str):
        x = x.lower()
    return _BLOCK_THRESHOLDS[x]


class ContentFilterDict(TypedDict):
    reason: BlockedReason
    message: str

    __doc__ = string_utils.strip_oneof(glm.ContentFilter.__doc__)


def convert_filters_to_enums(
    filters: Iterable[dict],
) -> List[ContentFilterDict]:
    result = []
    for f in filters:
        f = f.copy()
        f["reason"] = BlockedReason(f["reason"])
        f = typing.cast(ContentFilterDict, f)
        result.append(f)
    return result


class SafetyRatingDict(TypedDict):
    category: glm.HarmCategory
    probability: HarmProbability

    __doc__ = string_utils.strip_oneof(glm.SafetyRating.__doc__)


def convert_rating_to_enum(rating: dict) -> SafetyRatingDict:
    return {
        "category": glm.HarmCategory(rating["category"]),
        "probability": HarmProbability(rating["probability"]),
    }


def convert_ratings_to_enum(ratings: Iterable[dict]) -> List[SafetyRatingDict]:
    result = []
    for r in ratings:
        result.append(convert_rating_to_enum(r))
    return result


class SafetySettingDict(TypedDict):
    category: glm.HarmCategory
    threshold: HarmBlockThreshold

    __doc__ = string_utils.strip_oneof(glm.SafetySetting.__doc__)


class LooseSafetySettingDict(TypedDict):
    category: HarmCategoryOptions
    threshold: HarmBlockThresholdOptions


EasySafetySetting = Mapping[HarmCategoryOptions, HarmBlockThresholdOptions]
EasySafetySettingDict = dict[HarmCategoryOptions, HarmBlockThresholdOptions]

SafetySettingOptions = Union[
    HarmBlockThresholdOptions, EasySafetySetting, Iterable[LooseSafetySettingDict], None
]


def _expand_block_threshold(block_threshold: HarmBlockThresholdOptions):
    block_threshold = to_block_threshold(block_threshold)
    set(_NEW_HARM_CATEGORIES.values())
    return {category: block_threshold for category in set(_NEW_HARM_CATEGORIES.values())}


def to_easy_safety_dict(settings: SafetySettingOptions) -> EasySafetySettingDict:
    if settings is None:
        return {}
<<<<<<< HEAD

    if harm_category_set == "new" and isinstance(settings, (int, str, HarmBlockThreshold)):
        settings = _expand_block_threshold(settings)

    if isinstance(settings, Mapping):
        return {
            to_harm_category(key, harm_category_set): to_block_threshold(value)
            for key, value in settings.items()
        }
=======
    elif isinstance(settings, Mapping):
        return {to_harm_category(key): to_block_threshold(value) for key, value in settings.items()}
>>>>>>> 05877f72
    else:  # Iterable
        return {
            to_harm_category(d["category"]): to_block_threshold(d["threshold"]) for d in settings
        }


def normalize_safety_settings(
    settings: SafetySettingOptions,
) -> list[SafetySettingDict] | None:
    if settings is None:
        return None

    if harm_category_set == "new" and isinstance(settings, (int, str, HarmBlockThreshold)):
        settings = _expand_block_threshold(settings)

    if isinstance(settings, Mapping):
        return [
            {
                "category": to_harm_category(key),
                "threshold": to_block_threshold(value),
            }
            for key, value in settings.items()
        ]
    else:
        return [
            {
                "category": to_harm_category(d["category"]),
                "threshold": to_block_threshold(d["threshold"]),
            }
            for d in settings
        ]


def convert_setting_to_enum(setting: dict) -> SafetySettingDict:
    return {
        "category": glm.HarmCategory(setting["category"]),
        "threshold": HarmBlockThreshold(setting["threshold"]),
    }


class SafetyFeedbackDict(TypedDict):
    rating: SafetyRatingDict
    setting: SafetySettingDict

    __doc__ = string_utils.strip_oneof(glm.SafetyFeedback.__doc__)


def convert_safety_feedback_to_enums(
    safety_feedback: Iterable[dict],
) -> List[SafetyFeedbackDict]:
    result = []
    for sf in safety_feedback:
        result.append(
            {
                "rating": convert_rating_to_enum(sf["rating"]),
                "setting": convert_setting_to_enum(sf["setting"]),
            }
        )
    return result


def convert_candidate_enums(candidates):
    result = []
    for candidate in candidates:
        candidate = candidate.copy()
        candidate["safety_ratings"] = convert_ratings_to_enum(candidate["safety_ratings"])
        result.append(candidate)
    return result<|MERGE_RESOLUTION|>--- conflicted
+++ resolved
@@ -208,31 +208,30 @@
 
 def _expand_block_threshold(block_threshold: HarmBlockThresholdOptions):
     block_threshold = to_block_threshold(block_threshold)
-    set(_NEW_HARM_CATEGORIES.values())
-    return {category: block_threshold for category in set(_NEW_HARM_CATEGORIES.values())}
+    set(_HARM_CATEGORIES.values())
+    return {category: block_threshold for category in set(_HARM_CATEGORIES.values())}
 
 
 def to_easy_safety_dict(settings: SafetySettingOptions) -> EasySafetySettingDict:
     if settings is None:
         return {}
-<<<<<<< HEAD
-
-    if harm_category_set == "new" and isinstance(settings, (int, str, HarmBlockThreshold)):
+
+    if isinstance(settings, (int, str, HarmBlockThreshold)):
         settings = _expand_block_threshold(settings)
 
     if isinstance(settings, Mapping):
-        return {
-            to_harm_category(key, harm_category_set): to_block_threshold(value)
-            for key, value in settings.items()
-        }
-=======
-    elif isinstance(settings, Mapping):
         return {to_harm_category(key): to_block_threshold(value) for key, value in settings.items()}
->>>>>>> 05877f72
+
     else:  # Iterable
-        return {
-            to_harm_category(d["category"]): to_block_threshold(d["threshold"]) for d in settings
-        }
+        result = {}
+        for setting in settings:
+            if isinstance(setting, glm.SafetySetting):
+                result[to_harm_category(setting.category)] = to_block_threshold(setting.threshold)
+            elif isinstance(setting, dict):
+                result[to_harm_category(setting["category"])] = to_block_threshold(setting["threshold"])
+            else:
+                raise ValueError(f"Could not understand safety setting:\n  {type(setting)=}\n  {setting=}")
+        return result
 
 
 def normalize_safety_settings(
@@ -241,7 +240,7 @@
     if settings is None:
         return None
 
-    if harm_category_set == "new" and isinstance(settings, (int, str, HarmBlockThreshold)):
+    if isinstance(settings, (int, str, HarmBlockThreshold)):
         settings = _expand_block_threshold(settings)
 
     if isinstance(settings, Mapping):
