--- conflicted
+++ resolved
@@ -64,7 +64,6 @@
     - name: Run tests
       run: |
         python --version
-<<<<<<< HEAD
         pip install -q -e .[dev]
         python -m unittest discover --pattern '*test*.py'
   test3_8:
@@ -80,10 +79,6 @@
         python --version
         pip install -q -e .[dev]
         python -m unittest discover --pattern '*test*.py'
-=======
-        pip install .[dev]
-        python -m unittest
->>>>>>> b3fa336a
   pytype3_10:
     name: pytype 3.10
     runs-on: ubuntu-latest
